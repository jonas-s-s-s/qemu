/*
 *  i386 CPUID helper functions
 *
 *  Copyright (c) 2003 Fabrice Bellard
 *
 * This library is free software; you can redistribute it and/or
 * modify it under the terms of the GNU Lesser General Public
 * License as published by the Free Software Foundation; either
 * version 2 of the License, or (at your option) any later version.
 *
 * This library is distributed in the hope that it will be useful,
 * but WITHOUT ANY WARRANTY; without even the implied warranty of
 * MERCHANTABILITY or FITNESS FOR A PARTICULAR PURPOSE.  See the GNU
 * Lesser General Public License for more details.
 *
 * You should have received a copy of the GNU Lesser General Public
 * License along with this library; if not, see <http://www.gnu.org/licenses/>.
 */
#include "qemu/osdep.h"
#include "qemu/cutils.h"

#include "cpu.h"
#include "exec/exec-all.h"
#include "sysemu/kvm.h"
#include "sysemu/cpus.h"
#include "kvm_i386.h"

#include "qemu/error-report.h"
#include "qemu/option.h"
#include "qemu/config-file.h"
#include "qapi/qmp/qerror.h"
#include "qapi/qmp/types.h"

#include "qapi-types.h"
#include "qapi-visit.h"
#include "qapi/visitor.h"
#include "qom/qom-qobject.h"
#include "sysemu/arch_init.h"

#if defined(CONFIG_KVM)
#include <linux/kvm_para.h>
#endif

#include "sysemu/sysemu.h"
#include "hw/qdev-properties.h"
#include "hw/i386/topology.h"
#ifndef CONFIG_USER_ONLY
#include "exec/address-spaces.h"
#include "hw/hw.h"
#include "hw/xen/xen.h"
#include "hw/i386/apic_internal.h"
#endif

#include "disas/capstone.h"


/* Cache topology CPUID constants: */

/* CPUID Leaf 2 Descriptors */

#define CPUID_2_L1D_32KB_8WAY_64B 0x2c
#define CPUID_2_L1I_32KB_8WAY_64B 0x30
#define CPUID_2_L2_2MB_8WAY_64B   0x7d
#define CPUID_2_L3_16MB_16WAY_64B 0x4d


/* CPUID Leaf 4 constants: */

/* EAX: */
#define CPUID_4_TYPE_DCACHE  1
#define CPUID_4_TYPE_ICACHE  2
#define CPUID_4_TYPE_UNIFIED 3

#define CPUID_4_LEVEL(l)          ((l) << 5)

#define CPUID_4_SELF_INIT_LEVEL (1 << 8)
#define CPUID_4_FULLY_ASSOC     (1 << 9)

/* EDX: */
#define CPUID_4_NO_INVD_SHARING (1 << 0)
#define CPUID_4_INCLUSIVE       (1 << 1)
#define CPUID_4_COMPLEX_IDX     (1 << 2)

#define ASSOC_FULL 0xFF

/* AMD associativity encoding used on CPUID Leaf 0x80000006: */
#define AMD_ENC_ASSOC(a) (a <=   1 ? a   : \
                          a ==   2 ? 0x2 : \
                          a ==   4 ? 0x4 : \
                          a ==   8 ? 0x6 : \
                          a ==  16 ? 0x8 : \
                          a ==  32 ? 0xA : \
                          a ==  48 ? 0xB : \
                          a ==  64 ? 0xC : \
                          a ==  96 ? 0xD : \
                          a == 128 ? 0xE : \
                          a == ASSOC_FULL ? 0xF : \
                          0 /* invalid value */)


/* Definitions of the hardcoded cache entries we expose: */

/* L1 data cache: */
#define L1D_LINE_SIZE         64
#define L1D_ASSOCIATIVITY      8
#define L1D_SETS              64
#define L1D_PARTITIONS         1
/* Size = LINE_SIZE*ASSOCIATIVITY*SETS*PARTITIONS = 32KiB */
#define L1D_DESCRIPTOR CPUID_2_L1D_32KB_8WAY_64B
/*FIXME: CPUID leaf 0x80000005 is inconsistent with leaves 2 & 4 */
#define L1D_LINES_PER_TAG      1
#define L1D_SIZE_KB_AMD       64
#define L1D_ASSOCIATIVITY_AMD  2

/* L1 instruction cache: */
#define L1I_LINE_SIZE         64
#define L1I_ASSOCIATIVITY      8
#define L1I_SETS              64
#define L1I_PARTITIONS         1
/* Size = LINE_SIZE*ASSOCIATIVITY*SETS*PARTITIONS = 32KiB */
#define L1I_DESCRIPTOR CPUID_2_L1I_32KB_8WAY_64B
/*FIXME: CPUID leaf 0x80000005 is inconsistent with leaves 2 & 4 */
#define L1I_LINES_PER_TAG      1
#define L1I_SIZE_KB_AMD       64
#define L1I_ASSOCIATIVITY_AMD  2

/* Level 2 unified cache: */
#define L2_LINE_SIZE          64
#define L2_ASSOCIATIVITY      16
#define L2_SETS             4096
#define L2_PARTITIONS          1
/* Size = LINE_SIZE*ASSOCIATIVITY*SETS*PARTITIONS = 4MiB */
/*FIXME: CPUID leaf 2 descriptor is inconsistent with CPUID leaf 4 */
#define L2_DESCRIPTOR CPUID_2_L2_2MB_8WAY_64B
/*FIXME: CPUID leaf 0x80000006 is inconsistent with leaves 2 & 4 */
#define L2_LINES_PER_TAG       1
#define L2_SIZE_KB_AMD       512

/* Level 3 unified cache: */
#define L3_SIZE_KB             0 /* disabled */
#define L3_ASSOCIATIVITY       0 /* disabled */
#define L3_LINES_PER_TAG       0 /* disabled */
#define L3_LINE_SIZE           0 /* disabled */
#define L3_N_LINE_SIZE         64
#define L3_N_ASSOCIATIVITY     16
#define L3_N_SETS           16384
#define L3_N_PARTITIONS         1
#define L3_N_DESCRIPTOR CPUID_2_L3_16MB_16WAY_64B
#define L3_N_LINES_PER_TAG      1
#define L3_N_SIZE_KB_AMD    16384

/* TLB definitions: */

#define L1_DTLB_2M_ASSOC       1
#define L1_DTLB_2M_ENTRIES   255
#define L1_DTLB_4K_ASSOC       1
#define L1_DTLB_4K_ENTRIES   255

#define L1_ITLB_2M_ASSOC       1
#define L1_ITLB_2M_ENTRIES   255
#define L1_ITLB_4K_ASSOC       1
#define L1_ITLB_4K_ENTRIES   255

#define L2_DTLB_2M_ASSOC       0 /* disabled */
#define L2_DTLB_2M_ENTRIES     0 /* disabled */
#define L2_DTLB_4K_ASSOC       4
#define L2_DTLB_4K_ENTRIES   512

#define L2_ITLB_2M_ASSOC       0 /* disabled */
#define L2_ITLB_2M_ENTRIES     0 /* disabled */
#define L2_ITLB_4K_ASSOC       4
#define L2_ITLB_4K_ENTRIES   512



static void x86_cpu_vendor_words2str(char *dst, uint32_t vendor1,
                                     uint32_t vendor2, uint32_t vendor3)
{
    int i;
    for (i = 0; i < 4; i++) {
        dst[i] = vendor1 >> (8 * i);
        dst[i + 4] = vendor2 >> (8 * i);
        dst[i + 8] = vendor3 >> (8 * i);
    }
    dst[CPUID_VENDOR_SZ] = '\0';
}

#define I486_FEATURES (CPUID_FP87 | CPUID_VME | CPUID_PSE)
#define PENTIUM_FEATURES (I486_FEATURES | CPUID_DE | CPUID_TSC | \
          CPUID_MSR | CPUID_MCE | CPUID_CX8 | CPUID_MMX | CPUID_APIC)
#define PENTIUM2_FEATURES (PENTIUM_FEATURES | CPUID_PAE | CPUID_SEP | \
          CPUID_MTRR | CPUID_PGE | CPUID_MCA | CPUID_CMOV | CPUID_PAT | \
          CPUID_PSE36 | CPUID_FXSR)
#define PENTIUM3_FEATURES (PENTIUM2_FEATURES | CPUID_SSE)
#define PPRO_FEATURES (CPUID_FP87 | CPUID_DE | CPUID_PSE | CPUID_TSC | \
          CPUID_MSR | CPUID_MCE | CPUID_CX8 | CPUID_PGE | CPUID_CMOV | \
          CPUID_PAT | CPUID_FXSR | CPUID_MMX | CPUID_SSE | CPUID_SSE2 | \
          CPUID_PAE | CPUID_SEP | CPUID_APIC)

#define TCG_FEATURES (CPUID_FP87 | CPUID_PSE | CPUID_TSC | CPUID_MSR | \
          CPUID_PAE | CPUID_MCE | CPUID_CX8 | CPUID_APIC | CPUID_SEP | \
          CPUID_MTRR | CPUID_PGE | CPUID_MCA | CPUID_CMOV | CPUID_PAT | \
          CPUID_PSE36 | CPUID_CLFLUSH | CPUID_ACPI | CPUID_MMX | \
          CPUID_FXSR | CPUID_SSE | CPUID_SSE2 | CPUID_SS | CPUID_DE)
          /* partly implemented:
          CPUID_MTRR, CPUID_MCA, CPUID_CLFLUSH (needed for Win64) */
          /* missing:
          CPUID_VME, CPUID_DTS, CPUID_SS, CPUID_HT, CPUID_TM, CPUID_PBE */
#define TCG_EXT_FEATURES (CPUID_EXT_SSE3 | CPUID_EXT_PCLMULQDQ | \
          CPUID_EXT_MONITOR | CPUID_EXT_SSSE3 | CPUID_EXT_CX16 | \
          CPUID_EXT_SSE41 | CPUID_EXT_SSE42 | CPUID_EXT_POPCNT | \
          CPUID_EXT_XSAVE | /* CPUID_EXT_OSXSAVE is dynamic */   \
          CPUID_EXT_MOVBE | CPUID_EXT_AES | CPUID_EXT_HYPERVISOR)
          /* missing:
          CPUID_EXT_DTES64, CPUID_EXT_DSCPL, CPUID_EXT_VMX, CPUID_EXT_SMX,
          CPUID_EXT_EST, CPUID_EXT_TM2, CPUID_EXT_CID, CPUID_EXT_FMA,
          CPUID_EXT_XTPR, CPUID_EXT_PDCM, CPUID_EXT_PCID, CPUID_EXT_DCA,
          CPUID_EXT_X2APIC, CPUID_EXT_TSC_DEADLINE_TIMER, CPUID_EXT_AVX,
          CPUID_EXT_F16C, CPUID_EXT_RDRAND */

#ifdef TARGET_X86_64
#define TCG_EXT2_X86_64_FEATURES (CPUID_EXT2_SYSCALL | CPUID_EXT2_LM)
#else
#define TCG_EXT2_X86_64_FEATURES 0
#endif

#define TCG_EXT2_FEATURES ((TCG_FEATURES & CPUID_EXT2_AMD_ALIASES) | \
          CPUID_EXT2_NX | CPUID_EXT2_MMXEXT | CPUID_EXT2_RDTSCP | \
          CPUID_EXT2_3DNOW | CPUID_EXT2_3DNOWEXT | CPUID_EXT2_PDPE1GB | \
          TCG_EXT2_X86_64_FEATURES)
#define TCG_EXT3_FEATURES (CPUID_EXT3_LAHF_LM | CPUID_EXT3_SVM | \
          CPUID_EXT3_CR8LEG | CPUID_EXT3_ABM | CPUID_EXT3_SSE4A)
#define TCG_EXT4_FEATURES 0
#define TCG_SVM_FEATURES 0
#define TCG_KVM_FEATURES 0
#define TCG_7_0_EBX_FEATURES (CPUID_7_0_EBX_SMEP | CPUID_7_0_EBX_SMAP | \
          CPUID_7_0_EBX_BMI1 | CPUID_7_0_EBX_BMI2 | CPUID_7_0_EBX_ADX | \
          CPUID_7_0_EBX_PCOMMIT | CPUID_7_0_EBX_CLFLUSHOPT |            \
          CPUID_7_0_EBX_CLWB | CPUID_7_0_EBX_MPX | CPUID_7_0_EBX_FSGSBASE | \
          CPUID_7_0_EBX_ERMS)
          /* missing:
          CPUID_7_0_EBX_HLE, CPUID_7_0_EBX_AVX2,
          CPUID_7_0_EBX_INVPCID, CPUID_7_0_EBX_RTM,
          CPUID_7_0_EBX_RDSEED */
#define TCG_7_0_ECX_FEATURES (CPUID_7_0_ECX_PKU | CPUID_7_0_ECX_OSPKE | \
          CPUID_7_0_ECX_LA57)
#define TCG_7_0_EDX_FEATURES 0
#define TCG_APM_FEATURES 0
#define TCG_6_EAX_FEATURES CPUID_6_EAX_ARAT
#define TCG_XSAVE_FEATURES (CPUID_XSAVE_XSAVEOPT | CPUID_XSAVE_XGETBV1)
          /* missing:
          CPUID_XSAVE_XSAVEC, CPUID_XSAVE_XSAVES */

typedef struct FeatureWordInfo {
    /* feature flags names are taken from "Intel Processor Identification and
     * the CPUID Instruction" and AMD's "CPUID Specification".
     * In cases of disagreement between feature naming conventions,
     * aliases may be added.
     */
    const char *feat_names[32];
    uint32_t cpuid_eax;   /* Input EAX for CPUID */
    bool cpuid_needs_ecx; /* CPUID instruction uses ECX as input */
    uint32_t cpuid_ecx;   /* Input ECX value for CPUID */
    int cpuid_reg;        /* output register (R_* constant) */
    uint32_t tcg_features; /* Feature flags supported by TCG */
    uint32_t unmigratable_flags; /* Feature flags known to be unmigratable */
    uint32_t migratable_flags; /* Feature flags known to be migratable */
} FeatureWordInfo;

static FeatureWordInfo feature_word_info[FEATURE_WORDS] = {
    [FEAT_1_EDX] = {
        .feat_names = {
            "fpu", "vme", "de", "pse",
            "tsc", "msr", "pae", "mce",
            "cx8", "apic", NULL, "sep",
            "mtrr", "pge", "mca", "cmov",
            "pat", "pse36", "pn" /* Intel psn */, "clflush" /* Intel clfsh */,
            NULL, "ds" /* Intel dts */, "acpi", "mmx",
            "fxsr", "sse", "sse2", "ss",
            "ht" /* Intel htt */, "tm", "ia64", "pbe",
        },
        .cpuid_eax = 1, .cpuid_reg = R_EDX,
        .tcg_features = TCG_FEATURES,
    },
    [FEAT_1_ECX] = {
        .feat_names = {
            "pni" /* Intel,AMD sse3 */, "pclmulqdq", "dtes64", "monitor",
            "ds-cpl", "vmx", "smx", "est",
            "tm2", "ssse3", "cid", NULL,
            "fma", "cx16", "xtpr", "pdcm",
            NULL, "pcid", "dca", "sse4.1",
            "sse4.2", "x2apic", "movbe", "popcnt",
            "tsc-deadline", "aes", "xsave", "osxsave",
            "avx", "f16c", "rdrand", "hypervisor",
        },
        .cpuid_eax = 1, .cpuid_reg = R_ECX,
        .tcg_features = TCG_EXT_FEATURES,
    },
    /* Feature names that are already defined on feature_name[] but
     * are set on CPUID[8000_0001].EDX on AMD CPUs don't have their
     * names on feat_names below. They are copied automatically
     * to features[FEAT_8000_0001_EDX] if and only if CPU vendor is AMD.
     */
    [FEAT_8000_0001_EDX] = {
        .feat_names = {
            NULL /* fpu */, NULL /* vme */, NULL /* de */, NULL /* pse */,
            NULL /* tsc */, NULL /* msr */, NULL /* pae */, NULL /* mce */,
            NULL /* cx8 */, NULL /* apic */, NULL, "syscall",
            NULL /* mtrr */, NULL /* pge */, NULL /* mca */, NULL /* cmov */,
            NULL /* pat */, NULL /* pse36 */, NULL, NULL /* Linux mp */,
            "nx", NULL, "mmxext", NULL /* mmx */,
            NULL /* fxsr */, "fxsr-opt", "pdpe1gb", "rdtscp",
            NULL, "lm", "3dnowext", "3dnow",
        },
        .cpuid_eax = 0x80000001, .cpuid_reg = R_EDX,
        .tcg_features = TCG_EXT2_FEATURES,
    },
    [FEAT_8000_0001_ECX] = {
        .feat_names = {
            "lahf-lm", "cmp-legacy", "svm", "extapic",
            "cr8legacy", "abm", "sse4a", "misalignsse",
            "3dnowprefetch", "osvw", "ibs", "xop",
            "skinit", "wdt", NULL, "lwp",
            "fma4", "tce", NULL, "nodeid-msr",
            NULL, "tbm", "topoext", "perfctr-core",
            "perfctr-nb", NULL, NULL, NULL,
            NULL, NULL, NULL, NULL,
        },
        .cpuid_eax = 0x80000001, .cpuid_reg = R_ECX,
        .tcg_features = TCG_EXT3_FEATURES,
    },
    [FEAT_C000_0001_EDX] = {
        .feat_names = {
            NULL, NULL, "xstore", "xstore-en",
            NULL, NULL, "xcrypt", "xcrypt-en",
            "ace2", "ace2-en", "phe", "phe-en",
            "pmm", "pmm-en", NULL, NULL,
            NULL, NULL, NULL, NULL,
            NULL, NULL, NULL, NULL,
            NULL, NULL, NULL, NULL,
            NULL, NULL, NULL, NULL,
        },
        .cpuid_eax = 0xC0000001, .cpuid_reg = R_EDX,
        .tcg_features = TCG_EXT4_FEATURES,
    },
    [FEAT_KVM] = {
        .feat_names = {
            "kvmclock", "kvm-nopiodelay", "kvm-mmu", "kvmclock",
            "kvm-asyncpf", "kvm-steal-time", "kvm-pv-eoi", "kvm-pv-unhalt",
            NULL, NULL, NULL, NULL,
            NULL, NULL, NULL, NULL,
            NULL, NULL, NULL, NULL,
            NULL, NULL, NULL, NULL,
            "kvmclock-stable-bit", NULL, NULL, NULL,
            NULL, NULL, NULL, NULL,
        },
        .cpuid_eax = KVM_CPUID_FEATURES, .cpuid_reg = R_EAX,
        .tcg_features = TCG_KVM_FEATURES,
    },
    [FEAT_HYPERV_EAX] = {
        .feat_names = {
            NULL /* hv_msr_vp_runtime_access */, NULL /* hv_msr_time_refcount_access */,
            NULL /* hv_msr_synic_access */, NULL /* hv_msr_stimer_access */,
            NULL /* hv_msr_apic_access */, NULL /* hv_msr_hypercall_access */,
            NULL /* hv_vpindex_access */, NULL /* hv_msr_reset_access */,
            NULL /* hv_msr_stats_access */, NULL /* hv_reftsc_access */,
            NULL /* hv_msr_idle_access */, NULL /* hv_msr_frequency_access */,
            NULL, NULL, NULL, NULL,
            NULL, NULL, NULL, NULL,
            NULL, NULL, NULL, NULL,
            NULL, NULL, NULL, NULL,
            NULL, NULL, NULL, NULL,
        },
        .cpuid_eax = 0x40000003, .cpuid_reg = R_EAX,
    },
    [FEAT_HYPERV_EBX] = {
        .feat_names = {
            NULL /* hv_create_partitions */, NULL /* hv_access_partition_id */,
            NULL /* hv_access_memory_pool */, NULL /* hv_adjust_message_buffers */,
            NULL /* hv_post_messages */, NULL /* hv_signal_events */,
            NULL /* hv_create_port */, NULL /* hv_connect_port */,
            NULL /* hv_access_stats */, NULL, NULL, NULL /* hv_debugging */,
            NULL /* hv_cpu_power_management */, NULL /* hv_configure_profiler */,
            NULL, NULL,
            NULL, NULL, NULL, NULL,
            NULL, NULL, NULL, NULL,
            NULL, NULL, NULL, NULL,
            NULL, NULL, NULL, NULL,
        },
        .cpuid_eax = 0x40000003, .cpuid_reg = R_EBX,
    },
    [FEAT_HYPERV_EDX] = {
        .feat_names = {
            NULL /* hv_mwait */, NULL /* hv_guest_debugging */,
            NULL /* hv_perf_monitor */, NULL /* hv_cpu_dynamic_part */,
            NULL /* hv_hypercall_params_xmm */, NULL /* hv_guest_idle_state */,
            NULL, NULL,
            NULL, NULL, NULL /* hv_guest_crash_msr */, NULL,
            NULL, NULL, NULL, NULL,
            NULL, NULL, NULL, NULL,
            NULL, NULL, NULL, NULL,
            NULL, NULL, NULL, NULL,
            NULL, NULL, NULL, NULL,
        },
        .cpuid_eax = 0x40000003, .cpuid_reg = R_EDX,
    },
    [FEAT_SVM] = {
        .feat_names = {
            "npt", "lbrv", "svm-lock", "nrip-save",
            "tsc-scale", "vmcb-clean",  "flushbyasid", "decodeassists",
            NULL, NULL, "pause-filter", NULL,
            "pfthreshold", NULL, NULL, NULL,
            NULL, NULL, NULL, NULL,
            NULL, NULL, NULL, NULL,
            NULL, NULL, NULL, NULL,
            NULL, NULL, NULL, NULL,
        },
        .cpuid_eax = 0x8000000A, .cpuid_reg = R_EDX,
        .tcg_features = TCG_SVM_FEATURES,
    },
    [FEAT_7_0_EBX] = {
        .feat_names = {
            "fsgsbase", "tsc-adjust", NULL, "bmi1",
            "hle", "avx2", NULL, "smep",
            "bmi2", "erms", "invpcid", "rtm",
            NULL, NULL, "mpx", NULL,
            "avx512f", "avx512dq", "rdseed", "adx",
            "smap", "avx512ifma", "pcommit", "clflushopt",
            "clwb", NULL, "avx512pf", "avx512er",
            "avx512cd", "sha-ni", "avx512bw", "avx512vl",
        },
        .cpuid_eax = 7,
        .cpuid_needs_ecx = true, .cpuid_ecx = 0,
        .cpuid_reg = R_EBX,
        .tcg_features = TCG_7_0_EBX_FEATURES,
    },
    [FEAT_7_0_ECX] = {
        .feat_names = {
            NULL, "avx512vbmi", "umip", "pku",
            "ospke", NULL, NULL, NULL,
            NULL, NULL, NULL, NULL,
            NULL, NULL, "avx512-vpopcntdq", NULL,
            "la57", NULL, NULL, NULL,
            NULL, NULL, "rdpid", NULL,
            NULL, NULL, NULL, NULL,
            NULL, NULL, NULL, NULL,
        },
        .cpuid_eax = 7,
        .cpuid_needs_ecx = true, .cpuid_ecx = 0,
        .cpuid_reg = R_ECX,
        .tcg_features = TCG_7_0_ECX_FEATURES,
    },
    [FEAT_7_0_EDX] = {
        .feat_names = {
            NULL, NULL, "avx512-4vnniw", "avx512-4fmaps",
            NULL, NULL, NULL, NULL,
            NULL, NULL, NULL, NULL,
            NULL, NULL, NULL, NULL,
            NULL, NULL, NULL, NULL,
            NULL, NULL, NULL, NULL,
            NULL, NULL, NULL, NULL,
            NULL, NULL, NULL, NULL,
        },
        .cpuid_eax = 7,
        .cpuid_needs_ecx = true, .cpuid_ecx = 0,
        .cpuid_reg = R_EDX,
        .tcg_features = TCG_7_0_EDX_FEATURES,
    },
    [FEAT_8000_0007_EDX] = {
        .feat_names = {
            NULL, NULL, NULL, NULL,
            NULL, NULL, NULL, NULL,
            "invtsc", NULL, NULL, NULL,
            NULL, NULL, NULL, NULL,
            NULL, NULL, NULL, NULL,
            NULL, NULL, NULL, NULL,
            NULL, NULL, NULL, NULL,
            NULL, NULL, NULL, NULL,
        },
        .cpuid_eax = 0x80000007,
        .cpuid_reg = R_EDX,
        .tcg_features = TCG_APM_FEATURES,
        .unmigratable_flags = CPUID_APM_INVTSC,
    },
    [FEAT_XSAVE] = {
        .feat_names = {
            "xsaveopt", "xsavec", "xgetbv1", "xsaves",
            NULL, NULL, NULL, NULL,
            NULL, NULL, NULL, NULL,
            NULL, NULL, NULL, NULL,
            NULL, NULL, NULL, NULL,
            NULL, NULL, NULL, NULL,
            NULL, NULL, NULL, NULL,
            NULL, NULL, NULL, NULL,
        },
        .cpuid_eax = 0xd,
        .cpuid_needs_ecx = true, .cpuid_ecx = 1,
        .cpuid_reg = R_EAX,
        .tcg_features = TCG_XSAVE_FEATURES,
    },
    [FEAT_6_EAX] = {
        .feat_names = {
            NULL, NULL, "arat", NULL,
            NULL, NULL, NULL, NULL,
            NULL, NULL, NULL, NULL,
            NULL, NULL, NULL, NULL,
            NULL, NULL, NULL, NULL,
            NULL, NULL, NULL, NULL,
            NULL, NULL, NULL, NULL,
            NULL, NULL, NULL, NULL,
        },
        .cpuid_eax = 6, .cpuid_reg = R_EAX,
        .tcg_features = TCG_6_EAX_FEATURES,
    },
    [FEAT_XSAVE_COMP_LO] = {
        .cpuid_eax = 0xD,
        .cpuid_needs_ecx = true, .cpuid_ecx = 0,
        .cpuid_reg = R_EAX,
        .tcg_features = ~0U,
        .migratable_flags = XSTATE_FP_MASK | XSTATE_SSE_MASK |
            XSTATE_YMM_MASK | XSTATE_BNDREGS_MASK | XSTATE_BNDCSR_MASK |
            XSTATE_OPMASK_MASK | XSTATE_ZMM_Hi256_MASK | XSTATE_Hi16_ZMM_MASK |
            XSTATE_PKRU_MASK,
    },
    [FEAT_XSAVE_COMP_HI] = {
        .cpuid_eax = 0xD,
        .cpuid_needs_ecx = true, .cpuid_ecx = 0,
        .cpuid_reg = R_EDX,
        .tcg_features = ~0U,
    },
};

typedef struct X86RegisterInfo32 {
    /* Name of register */
    const char *name;
    /* QAPI enum value register */
    X86CPURegister32 qapi_enum;
} X86RegisterInfo32;

#define REGISTER(reg) \
    [R_##reg] = { .name = #reg, .qapi_enum = X86_CPU_REGISTER32_##reg }
static const X86RegisterInfo32 x86_reg_info_32[CPU_NB_REGS32] = {
    REGISTER(EAX),
    REGISTER(ECX),
    REGISTER(EDX),
    REGISTER(EBX),
    REGISTER(ESP),
    REGISTER(EBP),
    REGISTER(ESI),
    REGISTER(EDI),
};
#undef REGISTER

typedef struct ExtSaveArea {
    uint32_t feature, bits;
    uint32_t offset, size;
} ExtSaveArea;

static const ExtSaveArea x86_ext_save_areas[] = {
    [XSTATE_FP_BIT] = {
        /* x87 FP state component is always enabled if XSAVE is supported */
        .feature = FEAT_1_ECX, .bits = CPUID_EXT_XSAVE,
        /* x87 state is in the legacy region of the XSAVE area */
        .offset = 0,
        .size = sizeof(X86LegacyXSaveArea) + sizeof(X86XSaveHeader),
    },
    [XSTATE_SSE_BIT] = {
        /* SSE state component is always enabled if XSAVE is supported */
        .feature = FEAT_1_ECX, .bits = CPUID_EXT_XSAVE,
        /* SSE state is in the legacy region of the XSAVE area */
        .offset = 0,
        .size = sizeof(X86LegacyXSaveArea) + sizeof(X86XSaveHeader),
    },
    [XSTATE_YMM_BIT] =
          { .feature = FEAT_1_ECX, .bits = CPUID_EXT_AVX,
            .offset = offsetof(X86XSaveArea, avx_state),
            .size = sizeof(XSaveAVX) },
    [XSTATE_BNDREGS_BIT] =
          { .feature = FEAT_7_0_EBX, .bits = CPUID_7_0_EBX_MPX,
            .offset = offsetof(X86XSaveArea, bndreg_state),
            .size = sizeof(XSaveBNDREG)  },
    [XSTATE_BNDCSR_BIT] =
          { .feature = FEAT_7_0_EBX, .bits = CPUID_7_0_EBX_MPX,
            .offset = offsetof(X86XSaveArea, bndcsr_state),
            .size = sizeof(XSaveBNDCSR)  },
    [XSTATE_OPMASK_BIT] =
          { .feature = FEAT_7_0_EBX, .bits = CPUID_7_0_EBX_AVX512F,
            .offset = offsetof(X86XSaveArea, opmask_state),
            .size = sizeof(XSaveOpmask) },
    [XSTATE_ZMM_Hi256_BIT] =
          { .feature = FEAT_7_0_EBX, .bits = CPUID_7_0_EBX_AVX512F,
            .offset = offsetof(X86XSaveArea, zmm_hi256_state),
            .size = sizeof(XSaveZMM_Hi256) },
    [XSTATE_Hi16_ZMM_BIT] =
          { .feature = FEAT_7_0_EBX, .bits = CPUID_7_0_EBX_AVX512F,
            .offset = offsetof(X86XSaveArea, hi16_zmm_state),
            .size = sizeof(XSaveHi16_ZMM) },
    [XSTATE_PKRU_BIT] =
          { .feature = FEAT_7_0_ECX, .bits = CPUID_7_0_ECX_PKU,
            .offset = offsetof(X86XSaveArea, pkru_state),
            .size = sizeof(XSavePKRU) },
};

static uint32_t xsave_area_size(uint64_t mask)
{
    int i;
    uint64_t ret = 0;

    for (i = 0; i < ARRAY_SIZE(x86_ext_save_areas); i++) {
        const ExtSaveArea *esa = &x86_ext_save_areas[i];
        if ((mask >> i) & 1) {
            ret = MAX(ret, esa->offset + esa->size);
        }
    }
    return ret;
}

static inline uint64_t x86_cpu_xsave_components(X86CPU *cpu)
{
    return ((uint64_t)cpu->env.features[FEAT_XSAVE_COMP_HI]) << 32 |
           cpu->env.features[FEAT_XSAVE_COMP_LO];
}

const char *get_register_name_32(unsigned int reg)
{
    if (reg >= CPU_NB_REGS32) {
        return NULL;
    }
    return x86_reg_info_32[reg].name;
}

/*
 * Returns the set of feature flags that are supported and migratable by
 * QEMU, for a given FeatureWord.
 */
static uint32_t x86_cpu_get_migratable_flags(FeatureWord w)
{
    FeatureWordInfo *wi = &feature_word_info[w];
    uint32_t r = 0;
    int i;

    for (i = 0; i < 32; i++) {
        uint32_t f = 1U << i;

        /* If the feature name is known, it is implicitly considered migratable,
         * unless it is explicitly set in unmigratable_flags */
        if ((wi->migratable_flags & f) ||
            (wi->feat_names[i] && !(wi->unmigratable_flags & f))) {
            r |= f;
        }
    }
    return r;
}

void host_cpuid(uint32_t function, uint32_t count,
                uint32_t *eax, uint32_t *ebx, uint32_t *ecx, uint32_t *edx)
{
    uint32_t vec[4];

#ifdef __x86_64__
    asm volatile("cpuid"
                 : "=a"(vec[0]), "=b"(vec[1]),
                   "=c"(vec[2]), "=d"(vec[3])
                 : "0"(function), "c"(count) : "cc");
#elif defined(__i386__)
    asm volatile("pusha \n\t"
                 "cpuid \n\t"
                 "mov %%eax, 0(%2) \n\t"
                 "mov %%ebx, 4(%2) \n\t"
                 "mov %%ecx, 8(%2) \n\t"
                 "mov %%edx, 12(%2) \n\t"
                 "popa"
                 : : "a"(function), "c"(count), "S"(vec)
                 : "memory", "cc");
#else
    abort();
#endif

    if (eax)
        *eax = vec[0];
    if (ebx)
        *ebx = vec[1];
    if (ecx)
        *ecx = vec[2];
    if (edx)
        *edx = vec[3];
}

void host_vendor_fms(char *vendor, int *family, int *model, int *stepping)
{
    uint32_t eax, ebx, ecx, edx;

    host_cpuid(0x0, 0, &eax, &ebx, &ecx, &edx);
    x86_cpu_vendor_words2str(vendor, ebx, edx, ecx);

    host_cpuid(0x1, 0, &eax, &ebx, &ecx, &edx);
    if (family) {
        *family = ((eax >> 8) & 0x0F) + ((eax >> 20) & 0xFF);
    }
    if (model) {
        *model = ((eax >> 4) & 0x0F) | ((eax & 0xF0000) >> 12);
    }
    if (stepping) {
        *stepping = eax & 0x0F;
    }
}

/* CPU class name definitions: */

/* Return type name for a given CPU model name
 * Caller is responsible for freeing the returned string.
 */
static char *x86_cpu_type_name(const char *model_name)
{
    return g_strdup_printf(X86_CPU_TYPE_NAME("%s"), model_name);
}

static ObjectClass *x86_cpu_class_by_name(const char *cpu_model)
{
    ObjectClass *oc;
    char *typename;

    if (cpu_model == NULL) {
        return NULL;
    }

    typename = x86_cpu_type_name(cpu_model);
    oc = object_class_by_name(typename);
    g_free(typename);
    return oc;
}

static char *x86_cpu_class_get_model_name(X86CPUClass *cc)
{
    const char *class_name = object_class_get_name(OBJECT_CLASS(cc));
    assert(g_str_has_suffix(class_name, X86_CPU_TYPE_SUFFIX));
    return g_strndup(class_name,
                     strlen(class_name) - strlen(X86_CPU_TYPE_SUFFIX));
}

struct X86CPUDefinition {
    const char *name;
    uint32_t level;
    uint32_t xlevel;
    /* vendor is zero-terminated, 12 character ASCII string */
    char vendor[CPUID_VENDOR_SZ + 1];
    int family;
    int model;
    int stepping;
    FeatureWordArray features;
    char model_id[48];
};

static X86CPUDefinition builtin_x86_defs[] = {
    {
        .name = "qemu64",
        .level = 0xd,
        .vendor = CPUID_VENDOR_AMD,
        .family = 6,
        .model = 6,
        .stepping = 3,
        .features[FEAT_1_EDX] =
            PPRO_FEATURES |
            CPUID_MTRR | CPUID_CLFLUSH | CPUID_MCA |
            CPUID_PSE36,
        .features[FEAT_1_ECX] =
            CPUID_EXT_SSE3 | CPUID_EXT_CX16,
        .features[FEAT_8000_0001_EDX] =
            CPUID_EXT2_LM | CPUID_EXT2_SYSCALL | CPUID_EXT2_NX,
        .features[FEAT_8000_0001_ECX] =
            CPUID_EXT3_LAHF_LM | CPUID_EXT3_SVM,
        .xlevel = 0x8000000A,
        .model_id = "QEMU Virtual CPU version " QEMU_HW_VERSION,
    },
    {
        .name = "phenom",
        .level = 5,
        .vendor = CPUID_VENDOR_AMD,
        .family = 16,
        .model = 2,
        .stepping = 3,
        /* Missing: CPUID_HT */
        .features[FEAT_1_EDX] =
            PPRO_FEATURES |
            CPUID_MTRR | CPUID_CLFLUSH | CPUID_MCA |
            CPUID_PSE36 | CPUID_VME,
        .features[FEAT_1_ECX] =
            CPUID_EXT_SSE3 | CPUID_EXT_MONITOR | CPUID_EXT_CX16 |
            CPUID_EXT_POPCNT,
        .features[FEAT_8000_0001_EDX] =
            CPUID_EXT2_LM | CPUID_EXT2_SYSCALL | CPUID_EXT2_NX |
            CPUID_EXT2_3DNOW | CPUID_EXT2_3DNOWEXT | CPUID_EXT2_MMXEXT |
            CPUID_EXT2_FFXSR | CPUID_EXT2_PDPE1GB | CPUID_EXT2_RDTSCP,
        /* Missing: CPUID_EXT3_CMP_LEG, CPUID_EXT3_EXTAPIC,
                    CPUID_EXT3_CR8LEG,
                    CPUID_EXT3_MISALIGNSSE, CPUID_EXT3_3DNOWPREFETCH,
                    CPUID_EXT3_OSVW, CPUID_EXT3_IBS */
        .features[FEAT_8000_0001_ECX] =
            CPUID_EXT3_LAHF_LM | CPUID_EXT3_SVM |
            CPUID_EXT3_ABM | CPUID_EXT3_SSE4A,
        /* Missing: CPUID_SVM_LBRV */
        .features[FEAT_SVM] =
            CPUID_SVM_NPT,
        .xlevel = 0x8000001A,
        .model_id = "AMD Phenom(tm) 9550 Quad-Core Processor"
    },
    {
        .name = "core2duo",
        .level = 10,
        .vendor = CPUID_VENDOR_INTEL,
        .family = 6,
        .model = 15,
        .stepping = 11,
        /* Missing: CPUID_DTS, CPUID_HT, CPUID_TM, CPUID_PBE */
        .features[FEAT_1_EDX] =
            PPRO_FEATURES |
            CPUID_MTRR | CPUID_CLFLUSH | CPUID_MCA |
            CPUID_PSE36 | CPUID_VME | CPUID_ACPI | CPUID_SS,
        /* Missing: CPUID_EXT_DTES64, CPUID_EXT_DSCPL, CPUID_EXT_EST,
         * CPUID_EXT_TM2, CPUID_EXT_XTPR, CPUID_EXT_PDCM, CPUID_EXT_VMX */
        .features[FEAT_1_ECX] =
            CPUID_EXT_SSE3 | CPUID_EXT_MONITOR | CPUID_EXT_SSSE3 |
            CPUID_EXT_CX16,
        .features[FEAT_8000_0001_EDX] =
            CPUID_EXT2_LM | CPUID_EXT2_SYSCALL | CPUID_EXT2_NX,
        .features[FEAT_8000_0001_ECX] =
            CPUID_EXT3_LAHF_LM,
        .xlevel = 0x80000008,
        .model_id = "Intel(R) Core(TM)2 Duo CPU     T7700  @ 2.40GHz",
    },
    {
        .name = "kvm64",
        .level = 0xd,
        .vendor = CPUID_VENDOR_INTEL,
        .family = 15,
        .model = 6,
        .stepping = 1,
        /* Missing: CPUID_HT */
        .features[FEAT_1_EDX] =
            PPRO_FEATURES | CPUID_VME |
            CPUID_MTRR | CPUID_CLFLUSH | CPUID_MCA |
            CPUID_PSE36,
        /* Missing: CPUID_EXT_POPCNT, CPUID_EXT_MONITOR */
        .features[FEAT_1_ECX] =
            CPUID_EXT_SSE3 | CPUID_EXT_CX16,
        /* Missing: CPUID_EXT2_PDPE1GB, CPUID_EXT2_RDTSCP */
        .features[FEAT_8000_0001_EDX] =
            CPUID_EXT2_LM | CPUID_EXT2_SYSCALL | CPUID_EXT2_NX,
        /* Missing: CPUID_EXT3_LAHF_LM, CPUID_EXT3_CMP_LEG, CPUID_EXT3_EXTAPIC,
                    CPUID_EXT3_CR8LEG, CPUID_EXT3_ABM, CPUID_EXT3_SSE4A,
                    CPUID_EXT3_MISALIGNSSE, CPUID_EXT3_3DNOWPREFETCH,
                    CPUID_EXT3_OSVW, CPUID_EXT3_IBS, CPUID_EXT3_SVM */
        .features[FEAT_8000_0001_ECX] =
            0,
        .xlevel = 0x80000008,
        .model_id = "Common KVM processor"
    },
    {
        .name = "qemu32",
        .level = 4,
        .vendor = CPUID_VENDOR_INTEL,
        .family = 6,
        .model = 6,
        .stepping = 3,
        .features[FEAT_1_EDX] =
            PPRO_FEATURES,
        .features[FEAT_1_ECX] =
            CPUID_EXT_SSE3,
        .xlevel = 0x80000004,
        .model_id = "QEMU Virtual CPU version " QEMU_HW_VERSION,
    },
    {
        .name = "kvm32",
        .level = 5,
        .vendor = CPUID_VENDOR_INTEL,
        .family = 15,
        .model = 6,
        .stepping = 1,
        .features[FEAT_1_EDX] =
            PPRO_FEATURES | CPUID_VME |
            CPUID_MTRR | CPUID_CLFLUSH | CPUID_MCA | CPUID_PSE36,
        .features[FEAT_1_ECX] =
            CPUID_EXT_SSE3,
        .features[FEAT_8000_0001_ECX] =
            0,
        .xlevel = 0x80000008,
        .model_id = "Common 32-bit KVM processor"
    },
    {
        .name = "coreduo",
        .level = 10,
        .vendor = CPUID_VENDOR_INTEL,
        .family = 6,
        .model = 14,
        .stepping = 8,
        /* Missing: CPUID_DTS, CPUID_HT, CPUID_TM, CPUID_PBE */
        .features[FEAT_1_EDX] =
            PPRO_FEATURES | CPUID_VME |
            CPUID_MTRR | CPUID_CLFLUSH | CPUID_MCA | CPUID_ACPI |
            CPUID_SS,
        /* Missing: CPUID_EXT_EST, CPUID_EXT_TM2 , CPUID_EXT_XTPR,
         * CPUID_EXT_PDCM, CPUID_EXT_VMX */
        .features[FEAT_1_ECX] =
            CPUID_EXT_SSE3 | CPUID_EXT_MONITOR,
        .features[FEAT_8000_0001_EDX] =
            CPUID_EXT2_NX,
        .xlevel = 0x80000008,
        .model_id = "Genuine Intel(R) CPU           T2600  @ 2.16GHz",
    },
    {
        .name = "486",
        .level = 1,
        .vendor = CPUID_VENDOR_INTEL,
        .family = 4,
        .model = 8,
        .stepping = 0,
        .features[FEAT_1_EDX] =
            I486_FEATURES,
        .xlevel = 0,
    },
    {
        .name = "pentium",
        .level = 1,
        .vendor = CPUID_VENDOR_INTEL,
        .family = 5,
        .model = 4,
        .stepping = 3,
        .features[FEAT_1_EDX] =
            PENTIUM_FEATURES,
        .xlevel = 0,
    },
    {
        .name = "pentium2",
        .level = 2,
        .vendor = CPUID_VENDOR_INTEL,
        .family = 6,
        .model = 5,
        .stepping = 2,
        .features[FEAT_1_EDX] =
            PENTIUM2_FEATURES,
        .xlevel = 0,
    },
    {
        .name = "pentium3",
        .level = 3,
        .vendor = CPUID_VENDOR_INTEL,
        .family = 6,
        .model = 7,
        .stepping = 3,
        .features[FEAT_1_EDX] =
            PENTIUM3_FEATURES,
        .xlevel = 0,
    },
    {
        .name = "athlon",
        .level = 2,
        .vendor = CPUID_VENDOR_AMD,
        .family = 6,
        .model = 2,
        .stepping = 3,
        .features[FEAT_1_EDX] =
            PPRO_FEATURES | CPUID_PSE36 | CPUID_VME | CPUID_MTRR |
            CPUID_MCA,
        .features[FEAT_8000_0001_EDX] =
            CPUID_EXT2_MMXEXT | CPUID_EXT2_3DNOW | CPUID_EXT2_3DNOWEXT,
        .xlevel = 0x80000008,
        .model_id = "QEMU Virtual CPU version " QEMU_HW_VERSION,
    },
    {
        .name = "n270",
        .level = 10,
        .vendor = CPUID_VENDOR_INTEL,
        .family = 6,
        .model = 28,
        .stepping = 2,
        /* Missing: CPUID_DTS, CPUID_HT, CPUID_TM, CPUID_PBE */
        .features[FEAT_1_EDX] =
            PPRO_FEATURES |
            CPUID_MTRR | CPUID_CLFLUSH | CPUID_MCA | CPUID_VME |
            CPUID_ACPI | CPUID_SS,
            /* Some CPUs got no CPUID_SEP */
        /* Missing: CPUID_EXT_DSCPL, CPUID_EXT_EST, CPUID_EXT_TM2,
         * CPUID_EXT_XTPR */
        .features[FEAT_1_ECX] =
            CPUID_EXT_SSE3 | CPUID_EXT_MONITOR | CPUID_EXT_SSSE3 |
            CPUID_EXT_MOVBE,
        .features[FEAT_8000_0001_EDX] =
            CPUID_EXT2_NX,
        .features[FEAT_8000_0001_ECX] =
            CPUID_EXT3_LAHF_LM,
        .xlevel = 0x80000008,
        .model_id = "Intel(R) Atom(TM) CPU N270   @ 1.60GHz",
    },
    {
        .name = "Conroe",
        .level = 10,
        .vendor = CPUID_VENDOR_INTEL,
        .family = 6,
        .model = 15,
        .stepping = 3,
        .features[FEAT_1_EDX] =
            CPUID_VME | CPUID_SSE2 | CPUID_SSE | CPUID_FXSR | CPUID_MMX |
            CPUID_CLFLUSH | CPUID_PSE36 | CPUID_PAT | CPUID_CMOV | CPUID_MCA |
            CPUID_PGE | CPUID_MTRR | CPUID_SEP | CPUID_APIC | CPUID_CX8 |
            CPUID_MCE | CPUID_PAE | CPUID_MSR | CPUID_TSC | CPUID_PSE |
            CPUID_DE | CPUID_FP87,
        .features[FEAT_1_ECX] =
            CPUID_EXT_SSSE3 | CPUID_EXT_SSE3,
        .features[FEAT_8000_0001_EDX] =
            CPUID_EXT2_LM | CPUID_EXT2_NX | CPUID_EXT2_SYSCALL,
        .features[FEAT_8000_0001_ECX] =
            CPUID_EXT3_LAHF_LM,
        .xlevel = 0x80000008,
        .model_id = "Intel Celeron_4x0 (Conroe/Merom Class Core 2)",
    },
    {
        .name = "Penryn",
        .level = 10,
        .vendor = CPUID_VENDOR_INTEL,
        .family = 6,
        .model = 23,
        .stepping = 3,
        .features[FEAT_1_EDX] =
            CPUID_VME | CPUID_SSE2 | CPUID_SSE | CPUID_FXSR | CPUID_MMX |
            CPUID_CLFLUSH | CPUID_PSE36 | CPUID_PAT | CPUID_CMOV | CPUID_MCA |
            CPUID_PGE | CPUID_MTRR | CPUID_SEP | CPUID_APIC | CPUID_CX8 |
            CPUID_MCE | CPUID_PAE | CPUID_MSR | CPUID_TSC | CPUID_PSE |
            CPUID_DE | CPUID_FP87,
        .features[FEAT_1_ECX] =
            CPUID_EXT_SSE41 | CPUID_EXT_CX16 | CPUID_EXT_SSSE3 |
            CPUID_EXT_SSE3,
        .features[FEAT_8000_0001_EDX] =
            CPUID_EXT2_LM | CPUID_EXT2_NX | CPUID_EXT2_SYSCALL,
        .features[FEAT_8000_0001_ECX] =
            CPUID_EXT3_LAHF_LM,
        .xlevel = 0x80000008,
        .model_id = "Intel Core 2 Duo P9xxx (Penryn Class Core 2)",
    },
    {
        .name = "Nehalem",
        .level = 11,
        .vendor = CPUID_VENDOR_INTEL,
        .family = 6,
        .model = 26,
        .stepping = 3,
        .features[FEAT_1_EDX] =
            CPUID_VME | CPUID_SSE2 | CPUID_SSE | CPUID_FXSR | CPUID_MMX |
            CPUID_CLFLUSH | CPUID_PSE36 | CPUID_PAT | CPUID_CMOV | CPUID_MCA |
            CPUID_PGE | CPUID_MTRR | CPUID_SEP | CPUID_APIC | CPUID_CX8 |
            CPUID_MCE | CPUID_PAE | CPUID_MSR | CPUID_TSC | CPUID_PSE |
            CPUID_DE | CPUID_FP87,
        .features[FEAT_1_ECX] =
            CPUID_EXT_POPCNT | CPUID_EXT_SSE42 | CPUID_EXT_SSE41 |
            CPUID_EXT_CX16 | CPUID_EXT_SSSE3 | CPUID_EXT_SSE3,
        .features[FEAT_8000_0001_EDX] =
            CPUID_EXT2_LM | CPUID_EXT2_SYSCALL | CPUID_EXT2_NX,
        .features[FEAT_8000_0001_ECX] =
            CPUID_EXT3_LAHF_LM,
        .xlevel = 0x80000008,
        .model_id = "Intel Core i7 9xx (Nehalem Class Core i7)",
    },
    {
        .name = "Westmere",
        .level = 11,
        .vendor = CPUID_VENDOR_INTEL,
        .family = 6,
        .model = 44,
        .stepping = 1,
        .features[FEAT_1_EDX] =
            CPUID_VME | CPUID_SSE2 | CPUID_SSE | CPUID_FXSR | CPUID_MMX |
            CPUID_CLFLUSH | CPUID_PSE36 | CPUID_PAT | CPUID_CMOV | CPUID_MCA |
            CPUID_PGE | CPUID_MTRR | CPUID_SEP | CPUID_APIC | CPUID_CX8 |
            CPUID_MCE | CPUID_PAE | CPUID_MSR | CPUID_TSC | CPUID_PSE |
            CPUID_DE | CPUID_FP87,
        .features[FEAT_1_ECX] =
            CPUID_EXT_AES | CPUID_EXT_POPCNT | CPUID_EXT_SSE42 |
            CPUID_EXT_SSE41 | CPUID_EXT_CX16 | CPUID_EXT_SSSE3 |
            CPUID_EXT_PCLMULQDQ | CPUID_EXT_SSE3,
        .features[FEAT_8000_0001_EDX] =
            CPUID_EXT2_LM | CPUID_EXT2_SYSCALL | CPUID_EXT2_NX,
        .features[FEAT_8000_0001_ECX] =
            CPUID_EXT3_LAHF_LM,
        .features[FEAT_6_EAX] =
            CPUID_6_EAX_ARAT,
        .xlevel = 0x80000008,
        .model_id = "Westmere E56xx/L56xx/X56xx (Nehalem-C)",
    },
    {
        .name = "SandyBridge",
        .level = 0xd,
        .vendor = CPUID_VENDOR_INTEL,
        .family = 6,
        .model = 42,
        .stepping = 1,
        .features[FEAT_1_EDX] =
            CPUID_VME | CPUID_SSE2 | CPUID_SSE | CPUID_FXSR | CPUID_MMX |
            CPUID_CLFLUSH | CPUID_PSE36 | CPUID_PAT | CPUID_CMOV | CPUID_MCA |
            CPUID_PGE | CPUID_MTRR | CPUID_SEP | CPUID_APIC | CPUID_CX8 |
            CPUID_MCE | CPUID_PAE | CPUID_MSR | CPUID_TSC | CPUID_PSE |
            CPUID_DE | CPUID_FP87,
        .features[FEAT_1_ECX] =
            CPUID_EXT_AVX | CPUID_EXT_XSAVE | CPUID_EXT_AES |
            CPUID_EXT_TSC_DEADLINE_TIMER | CPUID_EXT_POPCNT |
            CPUID_EXT_X2APIC | CPUID_EXT_SSE42 | CPUID_EXT_SSE41 |
            CPUID_EXT_CX16 | CPUID_EXT_SSSE3 | CPUID_EXT_PCLMULQDQ |
            CPUID_EXT_SSE3,
        .features[FEAT_8000_0001_EDX] =
            CPUID_EXT2_LM | CPUID_EXT2_RDTSCP | CPUID_EXT2_NX |
            CPUID_EXT2_SYSCALL,
        .features[FEAT_8000_0001_ECX] =
            CPUID_EXT3_LAHF_LM,
        .features[FEAT_XSAVE] =
            CPUID_XSAVE_XSAVEOPT,
        .features[FEAT_6_EAX] =
            CPUID_6_EAX_ARAT,
        .xlevel = 0x80000008,
        .model_id = "Intel Xeon E312xx (Sandy Bridge)",
    },
    {
        .name = "IvyBridge",
        .level = 0xd,
        .vendor = CPUID_VENDOR_INTEL,
        .family = 6,
        .model = 58,
        .stepping = 9,
        .features[FEAT_1_EDX] =
            CPUID_VME | CPUID_SSE2 | CPUID_SSE | CPUID_FXSR | CPUID_MMX |
            CPUID_CLFLUSH | CPUID_PSE36 | CPUID_PAT | CPUID_CMOV | CPUID_MCA |
            CPUID_PGE | CPUID_MTRR | CPUID_SEP | CPUID_APIC | CPUID_CX8 |
            CPUID_MCE | CPUID_PAE | CPUID_MSR | CPUID_TSC | CPUID_PSE |
            CPUID_DE | CPUID_FP87,
        .features[FEAT_1_ECX] =
            CPUID_EXT_AVX | CPUID_EXT_XSAVE | CPUID_EXT_AES |
            CPUID_EXT_TSC_DEADLINE_TIMER | CPUID_EXT_POPCNT |
            CPUID_EXT_X2APIC | CPUID_EXT_SSE42 | CPUID_EXT_SSE41 |
            CPUID_EXT_CX16 | CPUID_EXT_SSSE3 | CPUID_EXT_PCLMULQDQ |
            CPUID_EXT_SSE3 | CPUID_EXT_F16C | CPUID_EXT_RDRAND,
        .features[FEAT_7_0_EBX] =
            CPUID_7_0_EBX_FSGSBASE | CPUID_7_0_EBX_SMEP |
            CPUID_7_0_EBX_ERMS,
        .features[FEAT_8000_0001_EDX] =
            CPUID_EXT2_LM | CPUID_EXT2_RDTSCP | CPUID_EXT2_NX |
            CPUID_EXT2_SYSCALL,
        .features[FEAT_8000_0001_ECX] =
            CPUID_EXT3_LAHF_LM,
        .features[FEAT_XSAVE] =
            CPUID_XSAVE_XSAVEOPT,
        .features[FEAT_6_EAX] =
            CPUID_6_EAX_ARAT,
        .xlevel = 0x80000008,
        .model_id = "Intel Xeon E3-12xx v2 (Ivy Bridge)",
    },
    {
        .name = "Haswell-noTSX",
        .level = 0xd,
        .vendor = CPUID_VENDOR_INTEL,
        .family = 6,
        .model = 60,
        .stepping = 1,
        .features[FEAT_1_EDX] =
            CPUID_VME | CPUID_SSE2 | CPUID_SSE | CPUID_FXSR | CPUID_MMX |
            CPUID_CLFLUSH | CPUID_PSE36 | CPUID_PAT | CPUID_CMOV | CPUID_MCA |
            CPUID_PGE | CPUID_MTRR | CPUID_SEP | CPUID_APIC | CPUID_CX8 |
            CPUID_MCE | CPUID_PAE | CPUID_MSR | CPUID_TSC | CPUID_PSE |
            CPUID_DE | CPUID_FP87,
        .features[FEAT_1_ECX] =
            CPUID_EXT_AVX | CPUID_EXT_XSAVE | CPUID_EXT_AES |
            CPUID_EXT_POPCNT | CPUID_EXT_X2APIC | CPUID_EXT_SSE42 |
            CPUID_EXT_SSE41 | CPUID_EXT_CX16 | CPUID_EXT_SSSE3 |
            CPUID_EXT_PCLMULQDQ | CPUID_EXT_SSE3 |
            CPUID_EXT_TSC_DEADLINE_TIMER | CPUID_EXT_FMA | CPUID_EXT_MOVBE |
            CPUID_EXT_PCID | CPUID_EXT_F16C | CPUID_EXT_RDRAND,
        .features[FEAT_8000_0001_EDX] =
            CPUID_EXT2_LM | CPUID_EXT2_RDTSCP | CPUID_EXT2_NX |
            CPUID_EXT2_SYSCALL,
        .features[FEAT_8000_0001_ECX] =
            CPUID_EXT3_ABM | CPUID_EXT3_LAHF_LM,
        .features[FEAT_7_0_EBX] =
            CPUID_7_0_EBX_FSGSBASE | CPUID_7_0_EBX_BMI1 |
            CPUID_7_0_EBX_AVX2 | CPUID_7_0_EBX_SMEP |
            CPUID_7_0_EBX_BMI2 | CPUID_7_0_EBX_ERMS | CPUID_7_0_EBX_INVPCID,
        .features[FEAT_XSAVE] =
            CPUID_XSAVE_XSAVEOPT,
        .features[FEAT_6_EAX] =
            CPUID_6_EAX_ARAT,
        .xlevel = 0x80000008,
        .model_id = "Intel Core Processor (Haswell, no TSX)",
    },    {
        .name = "Haswell",
        .level = 0xd,
        .vendor = CPUID_VENDOR_INTEL,
        .family = 6,
        .model = 60,
        .stepping = 4,
        .features[FEAT_1_EDX] =
            CPUID_VME | CPUID_SSE2 | CPUID_SSE | CPUID_FXSR | CPUID_MMX |
            CPUID_CLFLUSH | CPUID_PSE36 | CPUID_PAT | CPUID_CMOV | CPUID_MCA |
            CPUID_PGE | CPUID_MTRR | CPUID_SEP | CPUID_APIC | CPUID_CX8 |
            CPUID_MCE | CPUID_PAE | CPUID_MSR | CPUID_TSC | CPUID_PSE |
            CPUID_DE | CPUID_FP87,
        .features[FEAT_1_ECX] =
            CPUID_EXT_AVX | CPUID_EXT_XSAVE | CPUID_EXT_AES |
            CPUID_EXT_POPCNT | CPUID_EXT_X2APIC | CPUID_EXT_SSE42 |
            CPUID_EXT_SSE41 | CPUID_EXT_CX16 | CPUID_EXT_SSSE3 |
            CPUID_EXT_PCLMULQDQ | CPUID_EXT_SSE3 |
            CPUID_EXT_TSC_DEADLINE_TIMER | CPUID_EXT_FMA | CPUID_EXT_MOVBE |
            CPUID_EXT_PCID | CPUID_EXT_F16C | CPUID_EXT_RDRAND,
        .features[FEAT_8000_0001_EDX] =
            CPUID_EXT2_LM | CPUID_EXT2_RDTSCP | CPUID_EXT2_NX |
            CPUID_EXT2_SYSCALL,
        .features[FEAT_8000_0001_ECX] =
            CPUID_EXT3_ABM | CPUID_EXT3_LAHF_LM,
        .features[FEAT_7_0_EBX] =
            CPUID_7_0_EBX_FSGSBASE | CPUID_7_0_EBX_BMI1 |
            CPUID_7_0_EBX_HLE | CPUID_7_0_EBX_AVX2 | CPUID_7_0_EBX_SMEP |
            CPUID_7_0_EBX_BMI2 | CPUID_7_0_EBX_ERMS | CPUID_7_0_EBX_INVPCID |
            CPUID_7_0_EBX_RTM,
        .features[FEAT_XSAVE] =
            CPUID_XSAVE_XSAVEOPT,
        .features[FEAT_6_EAX] =
            CPUID_6_EAX_ARAT,
        .xlevel = 0x80000008,
        .model_id = "Intel Core Processor (Haswell)",
    },
    {
        .name = "Broadwell-noTSX",
        .level = 0xd,
        .vendor = CPUID_VENDOR_INTEL,
        .family = 6,
        .model = 61,
        .stepping = 2,
        .features[FEAT_1_EDX] =
            CPUID_VME | CPUID_SSE2 | CPUID_SSE | CPUID_FXSR | CPUID_MMX |
            CPUID_CLFLUSH | CPUID_PSE36 | CPUID_PAT | CPUID_CMOV | CPUID_MCA |
            CPUID_PGE | CPUID_MTRR | CPUID_SEP | CPUID_APIC | CPUID_CX8 |
            CPUID_MCE | CPUID_PAE | CPUID_MSR | CPUID_TSC | CPUID_PSE |
            CPUID_DE | CPUID_FP87,
        .features[FEAT_1_ECX] =
            CPUID_EXT_AVX | CPUID_EXT_XSAVE | CPUID_EXT_AES |
            CPUID_EXT_POPCNT | CPUID_EXT_X2APIC | CPUID_EXT_SSE42 |
            CPUID_EXT_SSE41 | CPUID_EXT_CX16 | CPUID_EXT_SSSE3 |
            CPUID_EXT_PCLMULQDQ | CPUID_EXT_SSE3 |
            CPUID_EXT_TSC_DEADLINE_TIMER | CPUID_EXT_FMA | CPUID_EXT_MOVBE |
            CPUID_EXT_PCID | CPUID_EXT_F16C | CPUID_EXT_RDRAND,
        .features[FEAT_8000_0001_EDX] =
            CPUID_EXT2_LM | CPUID_EXT2_RDTSCP | CPUID_EXT2_NX |
            CPUID_EXT2_SYSCALL,
        .features[FEAT_8000_0001_ECX] =
            CPUID_EXT3_ABM | CPUID_EXT3_LAHF_LM | CPUID_EXT3_3DNOWPREFETCH,
        .features[FEAT_7_0_EBX] =
            CPUID_7_0_EBX_FSGSBASE | CPUID_7_0_EBX_BMI1 |
            CPUID_7_0_EBX_AVX2 | CPUID_7_0_EBX_SMEP |
            CPUID_7_0_EBX_BMI2 | CPUID_7_0_EBX_ERMS | CPUID_7_0_EBX_INVPCID |
            CPUID_7_0_EBX_RDSEED | CPUID_7_0_EBX_ADX |
            CPUID_7_0_EBX_SMAP,
        .features[FEAT_XSAVE] =
            CPUID_XSAVE_XSAVEOPT,
        .features[FEAT_6_EAX] =
            CPUID_6_EAX_ARAT,
        .xlevel = 0x80000008,
        .model_id = "Intel Core Processor (Broadwell, no TSX)",
    },
    {
        .name = "Broadwell",
        .level = 0xd,
        .vendor = CPUID_VENDOR_INTEL,
        .family = 6,
        .model = 61,
        .stepping = 2,
        .features[FEAT_1_EDX] =
            CPUID_VME | CPUID_SSE2 | CPUID_SSE | CPUID_FXSR | CPUID_MMX |
            CPUID_CLFLUSH | CPUID_PSE36 | CPUID_PAT | CPUID_CMOV | CPUID_MCA |
            CPUID_PGE | CPUID_MTRR | CPUID_SEP | CPUID_APIC | CPUID_CX8 |
            CPUID_MCE | CPUID_PAE | CPUID_MSR | CPUID_TSC | CPUID_PSE |
            CPUID_DE | CPUID_FP87,
        .features[FEAT_1_ECX] =
            CPUID_EXT_AVX | CPUID_EXT_XSAVE | CPUID_EXT_AES |
            CPUID_EXT_POPCNT | CPUID_EXT_X2APIC | CPUID_EXT_SSE42 |
            CPUID_EXT_SSE41 | CPUID_EXT_CX16 | CPUID_EXT_SSSE3 |
            CPUID_EXT_PCLMULQDQ | CPUID_EXT_SSE3 |
            CPUID_EXT_TSC_DEADLINE_TIMER | CPUID_EXT_FMA | CPUID_EXT_MOVBE |
            CPUID_EXT_PCID | CPUID_EXT_F16C | CPUID_EXT_RDRAND,
        .features[FEAT_8000_0001_EDX] =
            CPUID_EXT2_LM | CPUID_EXT2_RDTSCP | CPUID_EXT2_NX |
            CPUID_EXT2_SYSCALL,
        .features[FEAT_8000_0001_ECX] =
            CPUID_EXT3_ABM | CPUID_EXT3_LAHF_LM | CPUID_EXT3_3DNOWPREFETCH,
        .features[FEAT_7_0_EBX] =
            CPUID_7_0_EBX_FSGSBASE | CPUID_7_0_EBX_BMI1 |
            CPUID_7_0_EBX_HLE | CPUID_7_0_EBX_AVX2 | CPUID_7_0_EBX_SMEP |
            CPUID_7_0_EBX_BMI2 | CPUID_7_0_EBX_ERMS | CPUID_7_0_EBX_INVPCID |
            CPUID_7_0_EBX_RTM | CPUID_7_0_EBX_RDSEED | CPUID_7_0_EBX_ADX |
            CPUID_7_0_EBX_SMAP,
        .features[FEAT_XSAVE] =
            CPUID_XSAVE_XSAVEOPT,
        .features[FEAT_6_EAX] =
            CPUID_6_EAX_ARAT,
        .xlevel = 0x80000008,
        .model_id = "Intel Core Processor (Broadwell)",
    },
    {
        .name = "Skylake-Client",
        .level = 0xd,
        .vendor = CPUID_VENDOR_INTEL,
        .family = 6,
        .model = 94,
        .stepping = 3,
        .features[FEAT_1_EDX] =
            CPUID_VME | CPUID_SSE2 | CPUID_SSE | CPUID_FXSR | CPUID_MMX |
            CPUID_CLFLUSH | CPUID_PSE36 | CPUID_PAT | CPUID_CMOV | CPUID_MCA |
            CPUID_PGE | CPUID_MTRR | CPUID_SEP | CPUID_APIC | CPUID_CX8 |
            CPUID_MCE | CPUID_PAE | CPUID_MSR | CPUID_TSC | CPUID_PSE |
            CPUID_DE | CPUID_FP87,
        .features[FEAT_1_ECX] =
            CPUID_EXT_AVX | CPUID_EXT_XSAVE | CPUID_EXT_AES |
            CPUID_EXT_POPCNT | CPUID_EXT_X2APIC | CPUID_EXT_SSE42 |
            CPUID_EXT_SSE41 | CPUID_EXT_CX16 | CPUID_EXT_SSSE3 |
            CPUID_EXT_PCLMULQDQ | CPUID_EXT_SSE3 |
            CPUID_EXT_TSC_DEADLINE_TIMER | CPUID_EXT_FMA | CPUID_EXT_MOVBE |
            CPUID_EXT_PCID | CPUID_EXT_F16C | CPUID_EXT_RDRAND,
        .features[FEAT_8000_0001_EDX] =
            CPUID_EXT2_LM | CPUID_EXT2_RDTSCP | CPUID_EXT2_NX |
            CPUID_EXT2_SYSCALL,
        .features[FEAT_8000_0001_ECX] =
            CPUID_EXT3_ABM | CPUID_EXT3_LAHF_LM | CPUID_EXT3_3DNOWPREFETCH,
        .features[FEAT_7_0_EBX] =
            CPUID_7_0_EBX_FSGSBASE | CPUID_7_0_EBX_BMI1 |
            CPUID_7_0_EBX_HLE | CPUID_7_0_EBX_AVX2 | CPUID_7_0_EBX_SMEP |
            CPUID_7_0_EBX_BMI2 | CPUID_7_0_EBX_ERMS | CPUID_7_0_EBX_INVPCID |
            CPUID_7_0_EBX_RTM | CPUID_7_0_EBX_RDSEED | CPUID_7_0_EBX_ADX |
            CPUID_7_0_EBX_SMAP | CPUID_7_0_EBX_MPX,
        /* Missing: XSAVES (not supported by some Linux versions,
         * including v4.1 to v4.12).
         * KVM doesn't yet expose any XSAVES state save component,
         * and the only one defined in Skylake (processor tracing)
         * probably will block migration anyway.
         */
        .features[FEAT_XSAVE] =
            CPUID_XSAVE_XSAVEOPT | CPUID_XSAVE_XSAVEC |
            CPUID_XSAVE_XGETBV1,
        .features[FEAT_6_EAX] =
            CPUID_6_EAX_ARAT,
        .xlevel = 0x80000008,
        .model_id = "Intel Core Processor (Skylake)",
    },
    {
        .name = "Skylake-Server",
        .level = 0xd,
        .vendor = CPUID_VENDOR_INTEL,
        .family = 6,
        .model = 85,
        .stepping = 4,
        .features[FEAT_1_EDX] =
            CPUID_VME | CPUID_SSE2 | CPUID_SSE | CPUID_FXSR | CPUID_MMX |
            CPUID_CLFLUSH | CPUID_PSE36 | CPUID_PAT | CPUID_CMOV | CPUID_MCA |
            CPUID_PGE | CPUID_MTRR | CPUID_SEP | CPUID_APIC | CPUID_CX8 |
            CPUID_MCE | CPUID_PAE | CPUID_MSR | CPUID_TSC | CPUID_PSE |
            CPUID_DE | CPUID_FP87,
        .features[FEAT_1_ECX] =
            CPUID_EXT_AVX | CPUID_EXT_XSAVE | CPUID_EXT_AES |
            CPUID_EXT_POPCNT | CPUID_EXT_X2APIC | CPUID_EXT_SSE42 |
            CPUID_EXT_SSE41 | CPUID_EXT_CX16 | CPUID_EXT_SSSE3 |
            CPUID_EXT_PCLMULQDQ | CPUID_EXT_SSE3 |
            CPUID_EXT_TSC_DEADLINE_TIMER | CPUID_EXT_FMA | CPUID_EXT_MOVBE |
            CPUID_EXT_PCID | CPUID_EXT_F16C | CPUID_EXT_RDRAND,
        .features[FEAT_8000_0001_EDX] =
            CPUID_EXT2_LM | CPUID_EXT2_PDPE1GB | CPUID_EXT2_RDTSCP |
            CPUID_EXT2_NX | CPUID_EXT2_SYSCALL,
        .features[FEAT_8000_0001_ECX] =
            CPUID_EXT3_ABM | CPUID_EXT3_LAHF_LM | CPUID_EXT3_3DNOWPREFETCH,
        .features[FEAT_7_0_EBX] =
            CPUID_7_0_EBX_FSGSBASE | CPUID_7_0_EBX_BMI1 |
            CPUID_7_0_EBX_HLE | CPUID_7_0_EBX_AVX2 | CPUID_7_0_EBX_SMEP |
            CPUID_7_0_EBX_BMI2 | CPUID_7_0_EBX_ERMS | CPUID_7_0_EBX_INVPCID |
            CPUID_7_0_EBX_RTM | CPUID_7_0_EBX_RDSEED | CPUID_7_0_EBX_ADX |
            CPUID_7_0_EBX_SMAP | CPUID_7_0_EBX_MPX | CPUID_7_0_EBX_CLWB |
            CPUID_7_0_EBX_AVX512F | CPUID_7_0_EBX_AVX512DQ |
            CPUID_7_0_EBX_AVX512BW | CPUID_7_0_EBX_AVX512CD |
            CPUID_7_0_EBX_AVX512VL,
        /* Missing: XSAVES (not supported by some Linux versions,
         * including v4.1 to v4.12).
         * KVM doesn't yet expose any XSAVES state save component,
         * and the only one defined in Skylake (processor tracing)
         * probably will block migration anyway.
         */
        .features[FEAT_XSAVE] =
            CPUID_XSAVE_XSAVEOPT | CPUID_XSAVE_XSAVEC |
            CPUID_XSAVE_XGETBV1,
        .features[FEAT_6_EAX] =
            CPUID_6_EAX_ARAT,
        .xlevel = 0x80000008,
        .model_id = "Intel Xeon Processor (Skylake)",
    },
    {
        .name = "Opteron_G1",
        .level = 5,
        .vendor = CPUID_VENDOR_AMD,
        .family = 15,
        .model = 6,
        .stepping = 1,
        .features[FEAT_1_EDX] =
            CPUID_VME | CPUID_SSE2 | CPUID_SSE | CPUID_FXSR | CPUID_MMX |
            CPUID_CLFLUSH | CPUID_PSE36 | CPUID_PAT | CPUID_CMOV | CPUID_MCA |
            CPUID_PGE | CPUID_MTRR | CPUID_SEP | CPUID_APIC | CPUID_CX8 |
            CPUID_MCE | CPUID_PAE | CPUID_MSR | CPUID_TSC | CPUID_PSE |
            CPUID_DE | CPUID_FP87,
        .features[FEAT_1_ECX] =
            CPUID_EXT_SSE3,
        .features[FEAT_8000_0001_EDX] =
            CPUID_EXT2_LM | CPUID_EXT2_NX | CPUID_EXT2_SYSCALL,
        .xlevel = 0x80000008,
        .model_id = "AMD Opteron 240 (Gen 1 Class Opteron)",
    },
    {
        .name = "Opteron_G2",
        .level = 5,
        .vendor = CPUID_VENDOR_AMD,
        .family = 15,
        .model = 6,
        .stepping = 1,
        .features[FEAT_1_EDX] =
            CPUID_VME | CPUID_SSE2 | CPUID_SSE | CPUID_FXSR | CPUID_MMX |
            CPUID_CLFLUSH | CPUID_PSE36 | CPUID_PAT | CPUID_CMOV | CPUID_MCA |
            CPUID_PGE | CPUID_MTRR | CPUID_SEP | CPUID_APIC | CPUID_CX8 |
            CPUID_MCE | CPUID_PAE | CPUID_MSR | CPUID_TSC | CPUID_PSE |
            CPUID_DE | CPUID_FP87,
        .features[FEAT_1_ECX] =
            CPUID_EXT_CX16 | CPUID_EXT_SSE3,
        /* Missing: CPUID_EXT2_RDTSCP */
        .features[FEAT_8000_0001_EDX] =
            CPUID_EXT2_LM | CPUID_EXT2_NX | CPUID_EXT2_SYSCALL,
        .features[FEAT_8000_0001_ECX] =
            CPUID_EXT3_SVM | CPUID_EXT3_LAHF_LM,
        .xlevel = 0x80000008,
        .model_id = "AMD Opteron 22xx (Gen 2 Class Opteron)",
    },
    {
        .name = "Opteron_G3",
        .level = 5,
        .vendor = CPUID_VENDOR_AMD,
        .family = 16,
        .model = 2,
        .stepping = 3,
        .features[FEAT_1_EDX] =
            CPUID_VME | CPUID_SSE2 | CPUID_SSE | CPUID_FXSR | CPUID_MMX |
            CPUID_CLFLUSH | CPUID_PSE36 | CPUID_PAT | CPUID_CMOV | CPUID_MCA |
            CPUID_PGE | CPUID_MTRR | CPUID_SEP | CPUID_APIC | CPUID_CX8 |
            CPUID_MCE | CPUID_PAE | CPUID_MSR | CPUID_TSC | CPUID_PSE |
            CPUID_DE | CPUID_FP87,
        .features[FEAT_1_ECX] =
            CPUID_EXT_POPCNT | CPUID_EXT_CX16 | CPUID_EXT_MONITOR |
            CPUID_EXT_SSE3,
        /* Missing: CPUID_EXT2_RDTSCP */
        .features[FEAT_8000_0001_EDX] =
            CPUID_EXT2_LM | CPUID_EXT2_NX | CPUID_EXT2_SYSCALL,
        .features[FEAT_8000_0001_ECX] =
            CPUID_EXT3_MISALIGNSSE | CPUID_EXT3_SSE4A |
            CPUID_EXT3_ABM | CPUID_EXT3_SVM | CPUID_EXT3_LAHF_LM,
        .xlevel = 0x80000008,
        .model_id = "AMD Opteron 23xx (Gen 3 Class Opteron)",
    },
    {
        .name = "Opteron_G4",
        .level = 0xd,
        .vendor = CPUID_VENDOR_AMD,
        .family = 21,
        .model = 1,
        .stepping = 2,
        .features[FEAT_1_EDX] =
            CPUID_VME | CPUID_SSE2 | CPUID_SSE | CPUID_FXSR | CPUID_MMX |
            CPUID_CLFLUSH | CPUID_PSE36 | CPUID_PAT | CPUID_CMOV | CPUID_MCA |
            CPUID_PGE | CPUID_MTRR | CPUID_SEP | CPUID_APIC | CPUID_CX8 |
            CPUID_MCE | CPUID_PAE | CPUID_MSR | CPUID_TSC | CPUID_PSE |
            CPUID_DE | CPUID_FP87,
        .features[FEAT_1_ECX] =
            CPUID_EXT_AVX | CPUID_EXT_XSAVE | CPUID_EXT_AES |
            CPUID_EXT_POPCNT | CPUID_EXT_SSE42 | CPUID_EXT_SSE41 |
            CPUID_EXT_CX16 | CPUID_EXT_SSSE3 | CPUID_EXT_PCLMULQDQ |
            CPUID_EXT_SSE3,
        /* Missing: CPUID_EXT2_RDTSCP */
        .features[FEAT_8000_0001_EDX] =
            CPUID_EXT2_LM | CPUID_EXT2_PDPE1GB | CPUID_EXT2_NX |
            CPUID_EXT2_SYSCALL,
        .features[FEAT_8000_0001_ECX] =
            CPUID_EXT3_FMA4 | CPUID_EXT3_XOP |
            CPUID_EXT3_3DNOWPREFETCH | CPUID_EXT3_MISALIGNSSE |
            CPUID_EXT3_SSE4A | CPUID_EXT3_ABM | CPUID_EXT3_SVM |
            CPUID_EXT3_LAHF_LM,
        /* no xsaveopt! */
        .xlevel = 0x8000001A,
        .model_id = "AMD Opteron 62xx class CPU",
    },
    {
        .name = "Opteron_G5",
        .level = 0xd,
        .vendor = CPUID_VENDOR_AMD,
        .family = 21,
        .model = 2,
        .stepping = 0,
        .features[FEAT_1_EDX] =
            CPUID_VME | CPUID_SSE2 | CPUID_SSE | CPUID_FXSR | CPUID_MMX |
            CPUID_CLFLUSH | CPUID_PSE36 | CPUID_PAT | CPUID_CMOV | CPUID_MCA |
            CPUID_PGE | CPUID_MTRR | CPUID_SEP | CPUID_APIC | CPUID_CX8 |
            CPUID_MCE | CPUID_PAE | CPUID_MSR | CPUID_TSC | CPUID_PSE |
            CPUID_DE | CPUID_FP87,
        .features[FEAT_1_ECX] =
            CPUID_EXT_F16C | CPUID_EXT_AVX | CPUID_EXT_XSAVE |
            CPUID_EXT_AES | CPUID_EXT_POPCNT | CPUID_EXT_SSE42 |
            CPUID_EXT_SSE41 | CPUID_EXT_CX16 | CPUID_EXT_FMA |
            CPUID_EXT_SSSE3 | CPUID_EXT_PCLMULQDQ | CPUID_EXT_SSE3,
        /* Missing: CPUID_EXT2_RDTSCP */
        .features[FEAT_8000_0001_EDX] =
            CPUID_EXT2_LM | CPUID_EXT2_PDPE1GB | CPUID_EXT2_NX |
            CPUID_EXT2_SYSCALL,
        .features[FEAT_8000_0001_ECX] =
            CPUID_EXT3_TBM | CPUID_EXT3_FMA4 | CPUID_EXT3_XOP |
            CPUID_EXT3_3DNOWPREFETCH | CPUID_EXT3_MISALIGNSSE |
            CPUID_EXT3_SSE4A | CPUID_EXT3_ABM | CPUID_EXT3_SVM |
            CPUID_EXT3_LAHF_LM,
        /* no xsaveopt! */
        .xlevel = 0x8000001A,
        .model_id = "AMD Opteron 63xx class CPU",
    },
    {
        .name = "EPYC",
        .level = 0xd,
        .vendor = CPUID_VENDOR_AMD,
        .family = 23,
        .model = 1,
        .stepping = 2,
        .features[FEAT_1_EDX] =
            CPUID_SSE2 | CPUID_SSE | CPUID_FXSR | CPUID_MMX | CPUID_CLFLUSH |
            CPUID_PSE36 | CPUID_PAT | CPUID_CMOV | CPUID_MCA | CPUID_PGE |
            CPUID_MTRR | CPUID_SEP | CPUID_APIC | CPUID_CX8 | CPUID_MCE |
            CPUID_PAE | CPUID_MSR | CPUID_TSC | CPUID_PSE | CPUID_DE |
            CPUID_VME | CPUID_FP87,
        .features[FEAT_1_ECX] =
            CPUID_EXT_RDRAND | CPUID_EXT_F16C | CPUID_EXT_AVX |
            CPUID_EXT_XSAVE | CPUID_EXT_AES |  CPUID_EXT_POPCNT |
            CPUID_EXT_MOVBE | CPUID_EXT_SSE42 | CPUID_EXT_SSE41 |
            CPUID_EXT_CX16 | CPUID_EXT_FMA | CPUID_EXT_SSSE3 |
            CPUID_EXT_MONITOR | CPUID_EXT_PCLMULQDQ | CPUID_EXT_SSE3,
        .features[FEAT_8000_0001_EDX] =
            CPUID_EXT2_LM | CPUID_EXT2_RDTSCP | CPUID_EXT2_PDPE1GB |
            CPUID_EXT2_FFXSR | CPUID_EXT2_MMXEXT | CPUID_EXT2_NX |
            CPUID_EXT2_SYSCALL,
        .features[FEAT_8000_0001_ECX] =
            CPUID_EXT3_OSVW | CPUID_EXT3_3DNOWPREFETCH |
            CPUID_EXT3_MISALIGNSSE | CPUID_EXT3_SSE4A | CPUID_EXT3_ABM |
            CPUID_EXT3_CR8LEG | CPUID_EXT3_SVM | CPUID_EXT3_LAHF_LM,
        .features[FEAT_7_0_EBX] =
            CPUID_7_0_EBX_FSGSBASE | CPUID_7_0_EBX_BMI1 | CPUID_7_0_EBX_AVX2 |
            CPUID_7_0_EBX_SMEP | CPUID_7_0_EBX_BMI2 | CPUID_7_0_EBX_RDSEED |
            CPUID_7_0_EBX_ADX | CPUID_7_0_EBX_SMAP | CPUID_7_0_EBX_CLFLUSHOPT |
            CPUID_7_0_EBX_SHA_NI,
        /* Missing: XSAVES (not supported by some Linux versions,
         * including v4.1 to v4.12).
         * KVM doesn't yet expose any XSAVES state save component.
         */
        .features[FEAT_XSAVE] =
            CPUID_XSAVE_XSAVEOPT | CPUID_XSAVE_XSAVEC |
            CPUID_XSAVE_XGETBV1,
        .features[FEAT_6_EAX] =
            CPUID_6_EAX_ARAT,
        .xlevel = 0x8000000A,
        .model_id = "AMD EPYC Processor",
    },
};

typedef struct PropValue {
    const char *prop, *value;
} PropValue;

/* KVM-specific features that are automatically added/removed
 * from all CPU models when KVM is enabled.
 */
static PropValue kvm_default_props[] = {
    { "kvmclock", "on" },
    { "kvm-nopiodelay", "on" },
    { "kvm-asyncpf", "on" },
    { "kvm-steal-time", "on" },
    { "kvm-pv-eoi", "on" },
    { "kvmclock-stable-bit", "on" },
    { "x2apic", "on" },
    { "acpi", "off" },
    { "monitor", "off" },
    { "svm", "off" },
    { NULL, NULL },
};

/* TCG-specific defaults that override all CPU models when using TCG
 */
static PropValue tcg_default_props[] = {
    { "vme", "off" },
    { NULL, NULL },
};


void x86_cpu_change_kvm_default(const char *prop, const char *value)
{
    PropValue *pv;
    for (pv = kvm_default_props; pv->prop; pv++) {
        if (!strcmp(pv->prop, prop)) {
            pv->value = value;
            break;
        }
    }

    /* It is valid to call this function only for properties that
     * are already present in the kvm_default_props table.
     */
    assert(pv->prop);
}

static uint32_t x86_cpu_get_supported_feature_word(FeatureWord w,
                                                   bool migratable_only);

static bool lmce_supported(void)
{
    uint64_t mce_cap = 0;

#ifdef CONFIG_KVM
    if (kvm_ioctl(kvm_state, KVM_X86_GET_MCE_CAP_SUPPORTED, &mce_cap) < 0) {
        return false;
    }
#endif

    return !!(mce_cap & MCG_LMCE_P);
}

#define CPUID_MODEL_ID_SZ 48

/**
 * cpu_x86_fill_model_id:
 * Get CPUID model ID string from host CPU.
 *
 * @str should have at least CPUID_MODEL_ID_SZ bytes
 *
 * The function does NOT add a null terminator to the string
 * automatically.
 */
static int cpu_x86_fill_model_id(char *str)
{
    uint32_t eax = 0, ebx = 0, ecx = 0, edx = 0;
    int i;

    for (i = 0; i < 3; i++) {
        host_cpuid(0x80000002 + i, 0, &eax, &ebx, &ecx, &edx);
        memcpy(str + i * 16 +  0, &eax, 4);
        memcpy(str + i * 16 +  4, &ebx, 4);
        memcpy(str + i * 16 +  8, &ecx, 4);
        memcpy(str + i * 16 + 12, &edx, 4);
    }
    return 0;
}

static Property max_x86_cpu_properties[] = {
    DEFINE_PROP_BOOL("migratable", X86CPU, migratable, true),
    DEFINE_PROP_BOOL("host-cache-info", X86CPU, cache_info_passthrough, false),
    DEFINE_PROP_END_OF_LIST()
};

static void max_x86_cpu_class_init(ObjectClass *oc, void *data)
{
    DeviceClass *dc = DEVICE_CLASS(oc);
    X86CPUClass *xcc = X86_CPU_CLASS(oc);

    xcc->ordering = 9;

    xcc->model_description =
        "Enables all features supported by the accelerator in the current host";

    dc->props = max_x86_cpu_properties;
}

static void x86_cpu_load_def(X86CPU *cpu, X86CPUDefinition *def, Error **errp);

static void max_x86_cpu_initfn(Object *obj)
{
    X86CPU *cpu = X86_CPU(obj);
    CPUX86State *env = &cpu->env;
    KVMState *s = kvm_state;

    /* We can't fill the features array here because we don't know yet if
     * "migratable" is true or false.
     */
    cpu->max_features = true;

    if (kvm_enabled()) {
        char vendor[CPUID_VENDOR_SZ + 1] = { 0 };
        char model_id[CPUID_MODEL_ID_SZ + 1] = { 0 };
        int family, model, stepping;

        host_vendor_fms(vendor, &family, &model, &stepping);

        cpu_x86_fill_model_id(model_id);

        object_property_set_str(OBJECT(cpu), vendor, "vendor", &error_abort);
        object_property_set_int(OBJECT(cpu), family, "family", &error_abort);
        object_property_set_int(OBJECT(cpu), model, "model", &error_abort);
        object_property_set_int(OBJECT(cpu), stepping, "stepping",
                                &error_abort);
        object_property_set_str(OBJECT(cpu), model_id, "model-id",
                                &error_abort);

        env->cpuid_min_level =
            kvm_arch_get_supported_cpuid(s, 0x0, 0, R_EAX);
        env->cpuid_min_xlevel =
            kvm_arch_get_supported_cpuid(s, 0x80000000, 0, R_EAX);
        env->cpuid_min_xlevel2 =
            kvm_arch_get_supported_cpuid(s, 0xC0000000, 0, R_EAX);

        if (lmce_supported()) {
            object_property_set_bool(OBJECT(cpu), true, "lmce", &error_abort);
        }
    } else {
        object_property_set_str(OBJECT(cpu), CPUID_VENDOR_AMD,
                                "vendor", &error_abort);
        object_property_set_int(OBJECT(cpu), 6, "family", &error_abort);
        object_property_set_int(OBJECT(cpu), 6, "model", &error_abort);
        object_property_set_int(OBJECT(cpu), 3, "stepping", &error_abort);
        object_property_set_str(OBJECT(cpu),
                                "QEMU TCG CPU version " QEMU_HW_VERSION,
                                "model-id", &error_abort);
    }

    object_property_set_bool(OBJECT(cpu), true, "pmu", &error_abort);
}

static const TypeInfo max_x86_cpu_type_info = {
    .name = X86_CPU_TYPE_NAME("max"),
    .parent = TYPE_X86_CPU,
    .instance_init = max_x86_cpu_initfn,
    .class_init = max_x86_cpu_class_init,
};

#ifdef CONFIG_KVM

static void host_x86_cpu_class_init(ObjectClass *oc, void *data)
{
    X86CPUClass *xcc = X86_CPU_CLASS(oc);

    xcc->kvm_required = true;
    xcc->ordering = 8;

    xcc->model_description =
        "KVM processor with all supported host features "
        "(only available in KVM mode)";
}

static const TypeInfo host_x86_cpu_type_info = {
    .name = X86_CPU_TYPE_NAME("host"),
    .parent = X86_CPU_TYPE_NAME("max"),
    .class_init = host_x86_cpu_class_init,
};

#endif

static void report_unavailable_features(FeatureWord w, uint32_t mask)
{
    FeatureWordInfo *f = &feature_word_info[w];
    int i;

    for (i = 0; i < 32; ++i) {
        if ((1UL << i) & mask) {
            const char *reg = get_register_name_32(f->cpuid_reg);
            assert(reg);
            warn_report("%s doesn't support requested feature: "
                        "CPUID.%02XH:%s%s%s [bit %d]",
                        kvm_enabled() ? "host" : "TCG",
                        f->cpuid_eax, reg,
                        f->feat_names[i] ? "." : "",
                        f->feat_names[i] ? f->feat_names[i] : "", i);
        }
    }
}

static void x86_cpuid_version_get_family(Object *obj, Visitor *v,
                                         const char *name, void *opaque,
                                         Error **errp)
{
    X86CPU *cpu = X86_CPU(obj);
    CPUX86State *env = &cpu->env;
    int64_t value;

    value = (env->cpuid_version >> 8) & 0xf;
    if (value == 0xf) {
        value += (env->cpuid_version >> 20) & 0xff;
    }
    visit_type_int(v, name, &value, errp);
}

static void x86_cpuid_version_set_family(Object *obj, Visitor *v,
                                         const char *name, void *opaque,
                                         Error **errp)
{
    X86CPU *cpu = X86_CPU(obj);
    CPUX86State *env = &cpu->env;
    const int64_t min = 0;
    const int64_t max = 0xff + 0xf;
    Error *local_err = NULL;
    int64_t value;

    visit_type_int(v, name, &value, &local_err);
    if (local_err) {
        error_propagate(errp, local_err);
        return;
    }
    if (value < min || value > max) {
        error_setg(errp, QERR_PROPERTY_VALUE_OUT_OF_RANGE, "",
                   name ? name : "null", value, min, max);
        return;
    }

    env->cpuid_version &= ~0xff00f00;
    if (value > 0x0f) {
        env->cpuid_version |= 0xf00 | ((value - 0x0f) << 20);
    } else {
        env->cpuid_version |= value << 8;
    }
}

static void x86_cpuid_version_get_model(Object *obj, Visitor *v,
                                        const char *name, void *opaque,
                                        Error **errp)
{
    X86CPU *cpu = X86_CPU(obj);
    CPUX86State *env = &cpu->env;
    int64_t value;

    value = (env->cpuid_version >> 4) & 0xf;
    value |= ((env->cpuid_version >> 16) & 0xf) << 4;
    visit_type_int(v, name, &value, errp);
}

static void x86_cpuid_version_set_model(Object *obj, Visitor *v,
                                        const char *name, void *opaque,
                                        Error **errp)
{
    X86CPU *cpu = X86_CPU(obj);
    CPUX86State *env = &cpu->env;
    const int64_t min = 0;
    const int64_t max = 0xff;
    Error *local_err = NULL;
    int64_t value;

    visit_type_int(v, name, &value, &local_err);
    if (local_err) {
        error_propagate(errp, local_err);
        return;
    }
    if (value < min || value > max) {
        error_setg(errp, QERR_PROPERTY_VALUE_OUT_OF_RANGE, "",
                   name ? name : "null", value, min, max);
        return;
    }

    env->cpuid_version &= ~0xf00f0;
    env->cpuid_version |= ((value & 0xf) << 4) | ((value >> 4) << 16);
}

static void x86_cpuid_version_get_stepping(Object *obj, Visitor *v,
                                           const char *name, void *opaque,
                                           Error **errp)
{
    X86CPU *cpu = X86_CPU(obj);
    CPUX86State *env = &cpu->env;
    int64_t value;

    value = env->cpuid_version & 0xf;
    visit_type_int(v, name, &value, errp);
}

static void x86_cpuid_version_set_stepping(Object *obj, Visitor *v,
                                           const char *name, void *opaque,
                                           Error **errp)
{
    X86CPU *cpu = X86_CPU(obj);
    CPUX86State *env = &cpu->env;
    const int64_t min = 0;
    const int64_t max = 0xf;
    Error *local_err = NULL;
    int64_t value;

    visit_type_int(v, name, &value, &local_err);
    if (local_err) {
        error_propagate(errp, local_err);
        return;
    }
    if (value < min || value > max) {
        error_setg(errp, QERR_PROPERTY_VALUE_OUT_OF_RANGE, "",
                   name ? name : "null", value, min, max);
        return;
    }

    env->cpuid_version &= ~0xf;
    env->cpuid_version |= value & 0xf;
}

static char *x86_cpuid_get_vendor(Object *obj, Error **errp)
{
    X86CPU *cpu = X86_CPU(obj);
    CPUX86State *env = &cpu->env;
    char *value;

    value = g_malloc(CPUID_VENDOR_SZ + 1);
    x86_cpu_vendor_words2str(value, env->cpuid_vendor1, env->cpuid_vendor2,
                             env->cpuid_vendor3);
    return value;
}

static void x86_cpuid_set_vendor(Object *obj, const char *value,
                                 Error **errp)
{
    X86CPU *cpu = X86_CPU(obj);
    CPUX86State *env = &cpu->env;
    int i;

    if (strlen(value) != CPUID_VENDOR_SZ) {
        error_setg(errp, QERR_PROPERTY_VALUE_BAD, "", "vendor", value);
        return;
    }

    env->cpuid_vendor1 = 0;
    env->cpuid_vendor2 = 0;
    env->cpuid_vendor3 = 0;
    for (i = 0; i < 4; i++) {
        env->cpuid_vendor1 |= ((uint8_t)value[i    ]) << (8 * i);
        env->cpuid_vendor2 |= ((uint8_t)value[i + 4]) << (8 * i);
        env->cpuid_vendor3 |= ((uint8_t)value[i + 8]) << (8 * i);
    }
}

static char *x86_cpuid_get_model_id(Object *obj, Error **errp)
{
    X86CPU *cpu = X86_CPU(obj);
    CPUX86State *env = &cpu->env;
    char *value;
    int i;

    value = g_malloc(48 + 1);
    for (i = 0; i < 48; i++) {
        value[i] = env->cpuid_model[i >> 2] >> (8 * (i & 3));
    }
    value[48] = '\0';
    return value;
}

static void x86_cpuid_set_model_id(Object *obj, const char *model_id,
                                   Error **errp)
{
    X86CPU *cpu = X86_CPU(obj);
    CPUX86State *env = &cpu->env;
    int c, len, i;

    if (model_id == NULL) {
        model_id = "";
    }
    len = strlen(model_id);
    memset(env->cpuid_model, 0, 48);
    for (i = 0; i < 48; i++) {
        if (i >= len) {
            c = '\0';
        } else {
            c = (uint8_t)model_id[i];
        }
        env->cpuid_model[i >> 2] |= c << (8 * (i & 3));
    }
}

static void x86_cpuid_get_tsc_freq(Object *obj, Visitor *v, const char *name,
                                   void *opaque, Error **errp)
{
    X86CPU *cpu = X86_CPU(obj);
    int64_t value;

    value = cpu->env.tsc_khz * 1000;
    visit_type_int(v, name, &value, errp);
}

static void x86_cpuid_set_tsc_freq(Object *obj, Visitor *v, const char *name,
                                   void *opaque, Error **errp)
{
    X86CPU *cpu = X86_CPU(obj);
    const int64_t min = 0;
    const int64_t max = INT64_MAX;
    Error *local_err = NULL;
    int64_t value;

    visit_type_int(v, name, &value, &local_err);
    if (local_err) {
        error_propagate(errp, local_err);
        return;
    }
    if (value < min || value > max) {
        error_setg(errp, QERR_PROPERTY_VALUE_OUT_OF_RANGE, "",
                   name ? name : "null", value, min, max);
        return;
    }

    cpu->env.tsc_khz = cpu->env.user_tsc_khz = value / 1000;
}

/* Generic getter for "feature-words" and "filtered-features" properties */
static void x86_cpu_get_feature_words(Object *obj, Visitor *v,
                                      const char *name, void *opaque,
                                      Error **errp)
{
    uint32_t *array = (uint32_t *)opaque;
    FeatureWord w;
    X86CPUFeatureWordInfo word_infos[FEATURE_WORDS] = { };
    X86CPUFeatureWordInfoList list_entries[FEATURE_WORDS] = { };
    X86CPUFeatureWordInfoList *list = NULL;

    for (w = 0; w < FEATURE_WORDS; w++) {
        FeatureWordInfo *wi = &feature_word_info[w];
        X86CPUFeatureWordInfo *qwi = &word_infos[w];
        qwi->cpuid_input_eax = wi->cpuid_eax;
        qwi->has_cpuid_input_ecx = wi->cpuid_needs_ecx;
        qwi->cpuid_input_ecx = wi->cpuid_ecx;
        qwi->cpuid_register = x86_reg_info_32[wi->cpuid_reg].qapi_enum;
        qwi->features = array[w];

        /* List will be in reverse order, but order shouldn't matter */
        list_entries[w].next = list;
        list_entries[w].value = &word_infos[w];
        list = &list_entries[w];
    }

    visit_type_X86CPUFeatureWordInfoList(v, "feature-words", &list, errp);
}

static void x86_get_hv_spinlocks(Object *obj, Visitor *v, const char *name,
                                 void *opaque, Error **errp)
{
    X86CPU *cpu = X86_CPU(obj);
    int64_t value = cpu->hyperv_spinlock_attempts;

    visit_type_int(v, name, &value, errp);
}

static void x86_set_hv_spinlocks(Object *obj, Visitor *v, const char *name,
                                 void *opaque, Error **errp)
{
    const int64_t min = 0xFFF;
    const int64_t max = UINT_MAX;
    X86CPU *cpu = X86_CPU(obj);
    Error *err = NULL;
    int64_t value;

    visit_type_int(v, name, &value, &err);
    if (err) {
        error_propagate(errp, err);
        return;
    }

    if (value < min || value > max) {
        error_setg(errp, "Property %s.%s doesn't take value %" PRId64
                   " (minimum: %" PRId64 ", maximum: %" PRId64 ")",
                   object_get_typename(obj), name ? name : "null",
                   value, min, max);
        return;
    }
    cpu->hyperv_spinlock_attempts = value;
}

static const PropertyInfo qdev_prop_spinlocks = {
    .name  = "int",
    .get   = x86_get_hv_spinlocks,
    .set   = x86_set_hv_spinlocks,
};

/* Convert all '_' in a feature string option name to '-', to make feature
 * name conform to QOM property naming rule, which uses '-' instead of '_'.
 */
static inline void feat2prop(char *s)
{
    while ((s = strchr(s, '_'))) {
        *s = '-';
    }
}

/* Return the feature property name for a feature flag bit */
static const char *x86_cpu_feature_name(FeatureWord w, int bitnr)
{
    /* XSAVE components are automatically enabled by other features,
     * so return the original feature name instead
     */
    if (w == FEAT_XSAVE_COMP_LO || w == FEAT_XSAVE_COMP_HI) {
        int comp = (w == FEAT_XSAVE_COMP_HI) ? bitnr + 32 : bitnr;

        if (comp < ARRAY_SIZE(x86_ext_save_areas) &&
            x86_ext_save_areas[comp].bits) {
            w = x86_ext_save_areas[comp].feature;
            bitnr = ctz32(x86_ext_save_areas[comp].bits);
        }
    }

    assert(bitnr < 32);
    assert(w < FEATURE_WORDS);
    return feature_word_info[w].feat_names[bitnr];
}

/* Compatibily hack to maintain legacy +-feat semantic,
 * where +-feat overwrites any feature set by
 * feat=on|feat even if the later is parsed after +-feat
 * (i.e. "-x2apic,x2apic=on" will result in x2apic disabled)
 */
static GList *plus_features, *minus_features;

static gint compare_string(gconstpointer a, gconstpointer b)
{
    return g_strcmp0(a, b);
}

/* Parse "+feature,-feature,feature=foo" CPU feature string
 */
static void x86_cpu_parse_featurestr(const char *typename, char *features,
                                     Error **errp)
{
    char *featurestr; /* Single 'key=value" string being parsed */
    static bool cpu_globals_initialized;
    bool ambiguous = false;

    if (cpu_globals_initialized) {
        return;
    }
    cpu_globals_initialized = true;

    if (!features) {
        return;
    }

    for (featurestr = strtok(features, ",");
         featurestr;
         featurestr = strtok(NULL, ",")) {
        const char *name;
        const char *val = NULL;
        char *eq = NULL;
        char num[32];
        GlobalProperty *prop;

        /* Compatibility syntax: */
        if (featurestr[0] == '+') {
            plus_features = g_list_append(plus_features,
                                          g_strdup(featurestr + 1));
            continue;
        } else if (featurestr[0] == '-') {
            minus_features = g_list_append(minus_features,
                                           g_strdup(featurestr + 1));
            continue;
        }

        eq = strchr(featurestr, '=');
        if (eq) {
            *eq++ = 0;
            val = eq;
        } else {
            val = "on";
        }

        feat2prop(featurestr);
        name = featurestr;

        if (g_list_find_custom(plus_features, name, compare_string)) {
            warn_report("Ambiguous CPU model string. "
                        "Don't mix both \"+%s\" and \"%s=%s\"",
                        name, name, val);
            ambiguous = true;
        }
        if (g_list_find_custom(minus_features, name, compare_string)) {
            warn_report("Ambiguous CPU model string. "
                        "Don't mix both \"-%s\" and \"%s=%s\"",
                        name, name, val);
            ambiguous = true;
        }

        /* Special case: */
        if (!strcmp(name, "tsc-freq")) {
            int ret;
            uint64_t tsc_freq;

            ret = qemu_strtosz_metric(val, NULL, &tsc_freq);
            if (ret < 0 || tsc_freq > INT64_MAX) {
                error_setg(errp, "bad numerical value %s", val);
                return;
            }
            snprintf(num, sizeof(num), "%" PRId64, tsc_freq);
            val = num;
            name = "tsc-frequency";
        }

        prop = g_new0(typeof(*prop), 1);
        prop->driver = typename;
        prop->property = g_strdup(name);
        prop->value = g_strdup(val);
        prop->errp = &error_fatal;
        qdev_prop_register_global(prop);
    }

    if (ambiguous) {
        warn_report("Compatibility of ambiguous CPU model "
                    "strings won't be kept on future QEMU versions");
    }
}

static void x86_cpu_expand_features(X86CPU *cpu, Error **errp);
static int x86_cpu_filter_features(X86CPU *cpu);

/* Check for missing features that may prevent the CPU class from
 * running using the current machine and accelerator.
 */
static void x86_cpu_class_check_missing_features(X86CPUClass *xcc,
                                                 strList **missing_feats)
{
    X86CPU *xc;
    FeatureWord w;
    Error *err = NULL;
    strList **next = missing_feats;

    if (xcc->kvm_required && !kvm_enabled()) {
        strList *new = g_new0(strList, 1);
        new->value = g_strdup("kvm");;
        *missing_feats = new;
        return;
    }

    xc = X86_CPU(object_new(object_class_get_name(OBJECT_CLASS(xcc))));

    x86_cpu_expand_features(xc, &err);
    if (err) {
        /* Errors at x86_cpu_expand_features should never happen,
         * but in case it does, just report the model as not
         * runnable at all using the "type" property.
         */
        strList *new = g_new0(strList, 1);
        new->value = g_strdup("type");
        *next = new;
        next = &new->next;
    }

    x86_cpu_filter_features(xc);

    for (w = 0; w < FEATURE_WORDS; w++) {
        uint32_t filtered = xc->filtered_features[w];
        int i;
        for (i = 0; i < 32; i++) {
            if (filtered & (1UL << i)) {
                strList *new = g_new0(strList, 1);
                new->value = g_strdup(x86_cpu_feature_name(w, i));
                *next = new;
                next = &new->next;
            }
        }
    }

    object_unref(OBJECT(xc));
}

/* Print all cpuid feature names in featureset
 */
static void listflags(FILE *f, fprintf_function print, const char **featureset)
{
    int bit;
    bool first = true;

    for (bit = 0; bit < 32; bit++) {
        if (featureset[bit]) {
            print(f, "%s%s", first ? "" : " ", featureset[bit]);
            first = false;
        }
    }
}

/* Sort alphabetically by type name, respecting X86CPUClass::ordering. */
static gint x86_cpu_list_compare(gconstpointer a, gconstpointer b)
{
    ObjectClass *class_a = (ObjectClass *)a;
    ObjectClass *class_b = (ObjectClass *)b;
    X86CPUClass *cc_a = X86_CPU_CLASS(class_a);
    X86CPUClass *cc_b = X86_CPU_CLASS(class_b);
    const char *name_a, *name_b;

    if (cc_a->ordering != cc_b->ordering) {
        return cc_a->ordering - cc_b->ordering;
    } else {
        name_a = object_class_get_name(class_a);
        name_b = object_class_get_name(class_b);
        return strcmp(name_a, name_b);
    }
}

static GSList *get_sorted_cpu_model_list(void)
{
    GSList *list = object_class_get_list(TYPE_X86_CPU, false);
    list = g_slist_sort(list, x86_cpu_list_compare);
    return list;
}

static void x86_cpu_list_entry(gpointer data, gpointer user_data)
{
    ObjectClass *oc = data;
    X86CPUClass *cc = X86_CPU_CLASS(oc);
    CPUListState *s = user_data;
    char *name = x86_cpu_class_get_model_name(cc);
    const char *desc = cc->model_description;
    if (!desc && cc->cpu_def) {
        desc = cc->cpu_def->model_id;
    }

    (*s->cpu_fprintf)(s->file, "x86 %16s  %-48s\n",
                      name, desc);
    g_free(name);
}

/* list available CPU models and flags */
void x86_cpu_list(FILE *f, fprintf_function cpu_fprintf)
{
    int i;
    CPUListState s = {
        .file = f,
        .cpu_fprintf = cpu_fprintf,
    };
    GSList *list;

    (*cpu_fprintf)(f, "Available CPUs:\n");
    list = get_sorted_cpu_model_list();
    g_slist_foreach(list, x86_cpu_list_entry, &s);
    g_slist_free(list);

    (*cpu_fprintf)(f, "\nRecognized CPUID flags:\n");
    for (i = 0; i < ARRAY_SIZE(feature_word_info); i++) {
        FeatureWordInfo *fw = &feature_word_info[i];

        (*cpu_fprintf)(f, "  ");
        listflags(f, cpu_fprintf, fw->feat_names);
        (*cpu_fprintf)(f, "\n");
    }
}

static void x86_cpu_definition_entry(gpointer data, gpointer user_data)
{
    ObjectClass *oc = data;
    X86CPUClass *cc = X86_CPU_CLASS(oc);
    CpuDefinitionInfoList **cpu_list = user_data;
    CpuDefinitionInfoList *entry;
    CpuDefinitionInfo *info;

    info = g_malloc0(sizeof(*info));
    info->name = x86_cpu_class_get_model_name(cc);
    x86_cpu_class_check_missing_features(cc, &info->unavailable_features);
    info->has_unavailable_features = true;
    info->q_typename = g_strdup(object_class_get_name(oc));
    info->migration_safe = cc->migration_safe;
    info->has_migration_safe = true;
    info->q_static = cc->static_model;

    entry = g_malloc0(sizeof(*entry));
    entry->value = info;
    entry->next = *cpu_list;
    *cpu_list = entry;
}

CpuDefinitionInfoList *arch_query_cpu_definitions(Error **errp)
{
    CpuDefinitionInfoList *cpu_list = NULL;
    GSList *list = get_sorted_cpu_model_list();
    g_slist_foreach(list, x86_cpu_definition_entry, &cpu_list);
    g_slist_free(list);
    return cpu_list;
}

static uint32_t x86_cpu_get_supported_feature_word(FeatureWord w,
                                                   bool migratable_only)
{
    FeatureWordInfo *wi = &feature_word_info[w];
    uint32_t r;

    if (kvm_enabled()) {
        r = kvm_arch_get_supported_cpuid(kvm_state, wi->cpuid_eax,
                                                    wi->cpuid_ecx,
                                                    wi->cpuid_reg);
    } else if (tcg_enabled()) {
        r = wi->tcg_features;
    } else {
        return ~0;
    }
    if (migratable_only) {
        r &= x86_cpu_get_migratable_flags(w);
    }
    return r;
}

static void x86_cpu_report_filtered_features(X86CPU *cpu)
{
    FeatureWord w;

    for (w = 0; w < FEATURE_WORDS; w++) {
        report_unavailable_features(w, cpu->filtered_features[w]);
    }
}

static void x86_cpu_apply_props(X86CPU *cpu, PropValue *props)
{
    PropValue *pv;
    for (pv = props; pv->prop; pv++) {
        if (!pv->value) {
            continue;
        }
        object_property_parse(OBJECT(cpu), pv->value, pv->prop,
                              &error_abort);
    }
}

/* Load data from X86CPUDefinition into a X86CPU object
 */
static void x86_cpu_load_def(X86CPU *cpu, X86CPUDefinition *def, Error **errp)
{
    CPUX86State *env = &cpu->env;
    const char *vendor;
    char host_vendor[CPUID_VENDOR_SZ + 1];
    FeatureWord w;

    /*NOTE: any property set by this function should be returned by
     * x86_cpu_static_props(), so static expansion of
     * query-cpu-model-expansion is always complete.
     */

    /* CPU models only set _minimum_ values for level/xlevel: */
    object_property_set_uint(OBJECT(cpu), def->level, "min-level", errp);
    object_property_set_uint(OBJECT(cpu), def->xlevel, "min-xlevel", errp);

    object_property_set_int(OBJECT(cpu), def->family, "family", errp);
    object_property_set_int(OBJECT(cpu), def->model, "model", errp);
    object_property_set_int(OBJECT(cpu), def->stepping, "stepping", errp);
    object_property_set_str(OBJECT(cpu), def->model_id, "model-id", errp);
    for (w = 0; w < FEATURE_WORDS; w++) {
        env->features[w] = def->features[w];
    }

    /* Special cases not set in the X86CPUDefinition structs: */
    if (kvm_enabled()) {
        if (!kvm_irqchip_in_kernel()) {
            x86_cpu_change_kvm_default("x2apic", "off");
        }

        x86_cpu_apply_props(cpu, kvm_default_props);
    } else if (tcg_enabled()) {
        x86_cpu_apply_props(cpu, tcg_default_props);
    }

    env->features[FEAT_1_ECX] |= CPUID_EXT_HYPERVISOR;

    /* sysenter isn't supported in compatibility mode on AMD,
     * syscall isn't supported in compatibility mode on Intel.
     * Normally we advertise the actual CPU vendor, but you can
     * override this using the 'vendor' property if you want to use
     * KVM's sysenter/syscall emulation in compatibility mode and
     * when doing cross vendor migration
     */
    vendor = def->vendor;
    if (kvm_enabled()) {
        uint32_t  ebx = 0, ecx = 0, edx = 0;
        host_cpuid(0, 0, NULL, &ebx, &ecx, &edx);
        x86_cpu_vendor_words2str(host_vendor, ebx, edx, ecx);
        vendor = host_vendor;
    }

    object_property_set_str(OBJECT(cpu), vendor, "vendor", errp);

}

/* Return a QDict containing keys for all properties that can be included
 * in static expansion of CPU models. All properties set by x86_cpu_load_def()
 * must be included in the dictionary.
 */
static QDict *x86_cpu_static_props(void)
{
    FeatureWord w;
    int i;
    static const char *props[] = {
        "min-level",
        "min-xlevel",
        "family",
        "model",
        "stepping",
        "model-id",
        "vendor",
        "lmce",
        NULL,
    };
    static QDict *d;

    if (d) {
        return d;
    }

    d = qdict_new();
    for (i = 0; props[i]; i++) {
        qdict_put_null(d, props[i]);
    }

    for (w = 0; w < FEATURE_WORDS; w++) {
        FeatureWordInfo *fi = &feature_word_info[w];
        int bit;
        for (bit = 0; bit < 32; bit++) {
            if (!fi->feat_names[bit]) {
                continue;
            }
            qdict_put_null(d, fi->feat_names[bit]);
        }
    }

    return d;
}

/* Add an entry to @props dict, with the value for property. */
static void x86_cpu_expand_prop(X86CPU *cpu, QDict *props, const char *prop)
{
    QObject *value = object_property_get_qobject(OBJECT(cpu), prop,
                                                 &error_abort);

    qdict_put_obj(props, prop, value);
}

/* Convert CPU model data from X86CPU object to a property dictionary
 * that can recreate exactly the same CPU model.
 */
static void x86_cpu_to_dict(X86CPU *cpu, QDict *props)
{
    QDict *sprops = x86_cpu_static_props();
    const QDictEntry *e;

    for (e = qdict_first(sprops); e; e = qdict_next(sprops, e)) {
        const char *prop = qdict_entry_key(e);
        x86_cpu_expand_prop(cpu, props, prop);
    }
}

/* Convert CPU model data from X86CPU object to a property dictionary
 * that can recreate exactly the same CPU model, including every
 * writeable QOM property.
 */
static void x86_cpu_to_dict_full(X86CPU *cpu, QDict *props)
{
    ObjectPropertyIterator iter;
    ObjectProperty *prop;

    object_property_iter_init(&iter, OBJECT(cpu));
    while ((prop = object_property_iter_next(&iter))) {
        /* skip read-only or write-only properties */
        if (!prop->get || !prop->set) {
            continue;
        }

        /* "hotplugged" is the only property that is configurable
         * on the command-line but will be set differently on CPUs
         * created using "-cpu ... -smp ..." and by CPUs created
         * on the fly by x86_cpu_from_model() for querying. Skip it.
         */
        if (!strcmp(prop->name, "hotplugged")) {
            continue;
        }
        x86_cpu_expand_prop(cpu, props, prop->name);
    }
}

static void object_apply_props(Object *obj, QDict *props, Error **errp)
{
    const QDictEntry *prop;
    Error *err = NULL;

    for (prop = qdict_first(props); prop; prop = qdict_next(props, prop)) {
        object_property_set_qobject(obj, qdict_entry_value(prop),
                                         qdict_entry_key(prop), &err);
        if (err) {
            break;
        }
    }

    error_propagate(errp, err);
}

/* Create X86CPU object according to model+props specification */
static X86CPU *x86_cpu_from_model(const char *model, QDict *props, Error **errp)
{
    X86CPU *xc = NULL;
    X86CPUClass *xcc;
    Error *err = NULL;

    xcc = X86_CPU_CLASS(cpu_class_by_name(TYPE_X86_CPU, model));
    if (xcc == NULL) {
        error_setg(&err, "CPU model '%s' not found", model);
        goto out;
    }

    xc = X86_CPU(object_new(object_class_get_name(OBJECT_CLASS(xcc))));
    if (props) {
        object_apply_props(OBJECT(xc), props, &err);
        if (err) {
            goto out;
        }
    }

    x86_cpu_expand_features(xc, &err);
    if (err) {
        goto out;
    }

out:
    if (err) {
        error_propagate(errp, err);
        object_unref(OBJECT(xc));
        xc = NULL;
    }
    return xc;
}

CpuModelExpansionInfo *
arch_query_cpu_model_expansion(CpuModelExpansionType type,
                                                      CpuModelInfo *model,
                                                      Error **errp)
{
    X86CPU *xc = NULL;
    Error *err = NULL;
    CpuModelExpansionInfo *ret = g_new0(CpuModelExpansionInfo, 1);
    QDict *props = NULL;
    const char *base_name;

    xc = x86_cpu_from_model(model->name,
                            model->has_props ?
                                qobject_to_qdict(model->props) :
                                NULL, &err);
    if (err) {
        goto out;
    }

    props = qdict_new();

    switch (type) {
    case CPU_MODEL_EXPANSION_TYPE_STATIC:
        /* Static expansion will be based on "base" only */
        base_name = "base";
        x86_cpu_to_dict(xc, props);
    break;
    case CPU_MODEL_EXPANSION_TYPE_FULL:
        /* As we don't return every single property, full expansion needs
         * to keep the original model name+props, and add extra
         * properties on top of that.
         */
        base_name = model->name;
        x86_cpu_to_dict_full(xc, props);
    break;
    default:
        error_setg(&err, "Unsupportted expansion type");
        goto out;
    }

    if (!props) {
        props = qdict_new();
    }
    x86_cpu_to_dict(xc, props);

    ret->model = g_new0(CpuModelInfo, 1);
    ret->model->name = g_strdup(base_name);
    ret->model->props = QOBJECT(props);
    ret->model->has_props = true;

out:
    object_unref(OBJECT(xc));
    if (err) {
        error_propagate(errp, err);
        qapi_free_CpuModelExpansionInfo(ret);
        ret = NULL;
    }
    return ret;
}

static gchar *x86_gdb_arch_name(CPUState *cs)
{
#ifdef TARGET_X86_64
    return g_strdup("i386:x86-64");
#else
    return g_strdup("i386");
#endif
}

static void x86_cpu_cpudef_class_init(ObjectClass *oc, void *data)
{
    X86CPUDefinition *cpudef = data;
    X86CPUClass *xcc = X86_CPU_CLASS(oc);

    xcc->cpu_def = cpudef;
    xcc->migration_safe = true;
}

static void x86_register_cpudef_type(X86CPUDefinition *def)
{
    char *typename = x86_cpu_type_name(def->name);
    TypeInfo ti = {
        .name = typename,
        .parent = TYPE_X86_CPU,
        .class_init = x86_cpu_cpudef_class_init,
        .class_data = def,
    };

    /* AMD aliases are handled at runtime based on CPUID vendor, so
     * they shouldn't be set on the CPU model table.
     */
    assert(!(def->features[FEAT_8000_0001_EDX] & CPUID_EXT2_AMD_ALIASES));

    type_register(&ti);
    g_free(typename);
}

#if !defined(CONFIG_USER_ONLY)

void cpu_clear_apic_feature(CPUX86State *env)
{
    env->features[FEAT_1_EDX] &= ~CPUID_APIC;
}

#endif /* !CONFIG_USER_ONLY */

void cpu_x86_cpuid(CPUX86State *env, uint32_t index, uint32_t count,
                   uint32_t *eax, uint32_t *ebx,
                   uint32_t *ecx, uint32_t *edx)
{
    X86CPU *cpu = x86_env_get_cpu(env);
    CPUState *cs = CPU(cpu);
    uint32_t pkg_offset;
    uint32_t limit;
    uint32_t signature[3];

    /* Calculate & apply limits for different index ranges */
    if (index >= 0xC0000000) {
        limit = env->cpuid_xlevel2;
    } else if (index >= 0x80000000) {
        limit = env->cpuid_xlevel;
    } else if (index >= 0x40000000) {
        limit = 0x40000001;
    } else {
        limit = env->cpuid_level;
    }

    if (index > limit) {
        /* Intel documentation states that invalid EAX input will
         * return the same information as EAX=cpuid_level
         * (Intel SDM Vol. 2A - Instruction Set Reference - CPUID)
         */
        index = env->cpuid_level;
    }

    switch(index) {
    case 0:
        *eax = env->cpuid_level;
        *ebx = env->cpuid_vendor1;
        *edx = env->cpuid_vendor2;
        *ecx = env->cpuid_vendor3;
        break;
    case 1:
        *eax = env->cpuid_version;
        *ebx = (cpu->apic_id << 24) |
               8 << 8; /* CLFLUSH size in quad words, Linux wants it. */
        *ecx = env->features[FEAT_1_ECX];
        if ((*ecx & CPUID_EXT_XSAVE) && (env->cr[4] & CR4_OSXSAVE_MASK)) {
            *ecx |= CPUID_EXT_OSXSAVE;
        }
        *edx = env->features[FEAT_1_EDX];
        if (cs->nr_cores * cs->nr_threads > 1) {
            *ebx |= (cs->nr_cores * cs->nr_threads) << 16;
            *edx |= CPUID_HT;
        }
        break;
    case 2:
        /* cache info: needed for Pentium Pro compatibility */
        if (cpu->cache_info_passthrough) {
            host_cpuid(index, 0, eax, ebx, ecx, edx);
            break;
        }
        *eax = 1; /* Number of CPUID[EAX=2] calls required */
        *ebx = 0;
        if (!cpu->enable_l3_cache) {
            *ecx = 0;
        } else {
            *ecx = L3_N_DESCRIPTOR;
        }
        *edx = (L1D_DESCRIPTOR << 16) | \
               (L1I_DESCRIPTOR <<  8) | \
               (L2_DESCRIPTOR);
        break;
    case 4:
        /* cache info: needed for Core compatibility */
        if (cpu->cache_info_passthrough) {
            host_cpuid(index, count, eax, ebx, ecx, edx);
            *eax &= ~0xFC000000;
        } else {
            *eax = 0;
            switch (count) {
            case 0: /* L1 dcache info */
                *eax |= CPUID_4_TYPE_DCACHE | \
                        CPUID_4_LEVEL(1) | \
                        CPUID_4_SELF_INIT_LEVEL;
                *ebx = (L1D_LINE_SIZE - 1) | \
                       ((L1D_PARTITIONS - 1) << 12) | \
                       ((L1D_ASSOCIATIVITY - 1) << 22);
                *ecx = L1D_SETS - 1;
                *edx = CPUID_4_NO_INVD_SHARING;
                break;
            case 1: /* L1 icache info */
                *eax |= CPUID_4_TYPE_ICACHE | \
                        CPUID_4_LEVEL(1) | \
                        CPUID_4_SELF_INIT_LEVEL;
                *ebx = (L1I_LINE_SIZE - 1) | \
                       ((L1I_PARTITIONS - 1) << 12) | \
                       ((L1I_ASSOCIATIVITY - 1) << 22);
                *ecx = L1I_SETS - 1;
                *edx = CPUID_4_NO_INVD_SHARING;
                break;
            case 2: /* L2 cache info */
                *eax |= CPUID_4_TYPE_UNIFIED | \
                        CPUID_4_LEVEL(2) | \
                        CPUID_4_SELF_INIT_LEVEL;
                if (cs->nr_threads > 1) {
                    *eax |= (cs->nr_threads - 1) << 14;
                }
                *ebx = (L2_LINE_SIZE - 1) | \
                       ((L2_PARTITIONS - 1) << 12) | \
                       ((L2_ASSOCIATIVITY - 1) << 22);
                *ecx = L2_SETS - 1;
                *edx = CPUID_4_NO_INVD_SHARING;
                break;
            case 3: /* L3 cache info */
                if (!cpu->enable_l3_cache) {
                    *eax = 0;
                    *ebx = 0;
                    *ecx = 0;
                    *edx = 0;
                    break;
                }
                *eax |= CPUID_4_TYPE_UNIFIED | \
                        CPUID_4_LEVEL(3) | \
                        CPUID_4_SELF_INIT_LEVEL;
                pkg_offset = apicid_pkg_offset(cs->nr_cores, cs->nr_threads);
                *eax |= ((1 << pkg_offset) - 1) << 14;
                *ebx = (L3_N_LINE_SIZE - 1) | \
                       ((L3_N_PARTITIONS - 1) << 12) | \
                       ((L3_N_ASSOCIATIVITY - 1) << 22);
                *ecx = L3_N_SETS - 1;
                *edx = CPUID_4_INCLUSIVE | CPUID_4_COMPLEX_IDX;
                break;
            default: /* end of info */
                *eax = 0;
                *ebx = 0;
                *ecx = 0;
                *edx = 0;
                break;
            }
        }

        /* QEMU gives out its own APIC IDs, never pass down bits 31..26.  */
        if ((*eax & 31) && cs->nr_cores > 1) {
            *eax |= (cs->nr_cores - 1) << 26;
        }
        break;
    case 5:
        /* mwait info: needed for Core compatibility */
        *eax = 0; /* Smallest monitor-line size in bytes */
        *ebx = 0; /* Largest monitor-line size in bytes */
        *ecx = CPUID_MWAIT_EMX | CPUID_MWAIT_IBE;
        *edx = 0;
        break;
    case 6:
        /* Thermal and Power Leaf */
        *eax = env->features[FEAT_6_EAX];
        *ebx = 0;
        *ecx = 0;
        *edx = 0;
        break;
    case 7:
        /* Structured Extended Feature Flags Enumeration Leaf */
        if (count == 0) {
            *eax = 0; /* Maximum ECX value for sub-leaves */
            *ebx = env->features[FEAT_7_0_EBX]; /* Feature flags */
            *ecx = env->features[FEAT_7_0_ECX]; /* Feature flags */
            if ((*ecx & CPUID_7_0_ECX_PKU) && env->cr[4] & CR4_PKE_MASK) {
                *ecx |= CPUID_7_0_ECX_OSPKE;
            }
            *edx = env->features[FEAT_7_0_EDX]; /* Feature flags */
        } else {
            *eax = 0;
            *ebx = 0;
            *ecx = 0;
            *edx = 0;
        }
        break;
    case 9:
        /* Direct Cache Access Information Leaf */
        *eax = 0; /* Bits 0-31 in DCA_CAP MSR */
        *ebx = 0;
        *ecx = 0;
        *edx = 0;
        break;
    case 0xA:
        /* Architectural Performance Monitoring Leaf */
        if (kvm_enabled() && cpu->enable_pmu) {
            KVMState *s = cs->kvm_state;

            *eax = kvm_arch_get_supported_cpuid(s, 0xA, count, R_EAX);
            *ebx = kvm_arch_get_supported_cpuid(s, 0xA, count, R_EBX);
            *ecx = kvm_arch_get_supported_cpuid(s, 0xA, count, R_ECX);
            *edx = kvm_arch_get_supported_cpuid(s, 0xA, count, R_EDX);
        } else {
            *eax = 0;
            *ebx = 0;
            *ecx = 0;
            *edx = 0;
        }
        break;
    case 0xB:
        /* Extended Topology Enumeration Leaf */
        if (!cpu->enable_cpuid_0xb) {
                *eax = *ebx = *ecx = *edx = 0;
                break;
        }

        *ecx = count & 0xff;
        *edx = cpu->apic_id;

        switch (count) {
        case 0:
            *eax = apicid_core_offset(cs->nr_cores, cs->nr_threads);
            *ebx = cs->nr_threads;
            *ecx |= CPUID_TOPOLOGY_LEVEL_SMT;
            break;
        case 1:
            *eax = apicid_pkg_offset(cs->nr_cores, cs->nr_threads);
            *ebx = cs->nr_cores * cs->nr_threads;
            *ecx |= CPUID_TOPOLOGY_LEVEL_CORE;
            break;
        default:
            *eax = 0;
            *ebx = 0;
            *ecx |= CPUID_TOPOLOGY_LEVEL_INVALID;
        }

        assert(!(*eax & ~0x1f));
        *ebx &= 0xffff; /* The count doesn't need to be reliable. */
        break;
    case 0xD: {
        /* Processor Extended State */
        *eax = 0;
        *ebx = 0;
        *ecx = 0;
        *edx = 0;
        if (!(env->features[FEAT_1_ECX] & CPUID_EXT_XSAVE)) {
            break;
        }

        if (count == 0) {
            *ecx = xsave_area_size(x86_cpu_xsave_components(cpu));
            *eax = env->features[FEAT_XSAVE_COMP_LO];
            *edx = env->features[FEAT_XSAVE_COMP_HI];
            *ebx = *ecx;
        } else if (count == 1) {
            *eax = env->features[FEAT_XSAVE];
        } else if (count < ARRAY_SIZE(x86_ext_save_areas)) {
            if ((x86_cpu_xsave_components(cpu) >> count) & 1) {
                const ExtSaveArea *esa = &x86_ext_save_areas[count];
                *eax = esa->size;
                *ebx = esa->offset;
            }
        }
        break;
    }
    case 0x40000000:
        /*
         * CPUID code in kvm_arch_init_vcpu() ignores stuff
         * set here, but we restrict to TCG none the less.
         */
        if (tcg_enabled() && cpu->expose_tcg) {
            memcpy(signature, "TCGTCGTCGTCG", 12);
            *eax = 0x40000001;
            *ebx = signature[0];
            *ecx = signature[1];
            *edx = signature[2];
        } else {
            *eax = 0;
            *ebx = 0;
            *ecx = 0;
            *edx = 0;
        }
        break;
    case 0x40000001:
        *eax = 0;
        *ebx = 0;
        *ecx = 0;
        *edx = 0;
        break;
    case 0x80000000:
        *eax = env->cpuid_xlevel;
        *ebx = env->cpuid_vendor1;
        *edx = env->cpuid_vendor2;
        *ecx = env->cpuid_vendor3;
        break;
    case 0x80000001:
        *eax = env->cpuid_version;
        *ebx = 0;
        *ecx = env->features[FEAT_8000_0001_ECX];
        *edx = env->features[FEAT_8000_0001_EDX];

        /* The Linux kernel checks for the CMPLegacy bit and
         * discards multiple thread information if it is set.
         * So don't set it here for Intel to make Linux guests happy.
         */
        if (cs->nr_cores * cs->nr_threads > 1) {
            if (env->cpuid_vendor1 != CPUID_VENDOR_INTEL_1 ||
                env->cpuid_vendor2 != CPUID_VENDOR_INTEL_2 ||
                env->cpuid_vendor3 != CPUID_VENDOR_INTEL_3) {
                *ecx |= 1 << 1;    /* CmpLegacy bit */
            }
        }
        break;
    case 0x80000002:
    case 0x80000003:
    case 0x80000004:
        *eax = env->cpuid_model[(index - 0x80000002) * 4 + 0];
        *ebx = env->cpuid_model[(index - 0x80000002) * 4 + 1];
        *ecx = env->cpuid_model[(index - 0x80000002) * 4 + 2];
        *edx = env->cpuid_model[(index - 0x80000002) * 4 + 3];
        break;
    case 0x80000005:
        /* cache info (L1 cache) */
        if (cpu->cache_info_passthrough) {
            host_cpuid(index, 0, eax, ebx, ecx, edx);
            break;
        }
        *eax = (L1_DTLB_2M_ASSOC << 24) | (L1_DTLB_2M_ENTRIES << 16) | \
               (L1_ITLB_2M_ASSOC <<  8) | (L1_ITLB_2M_ENTRIES);
        *ebx = (L1_DTLB_4K_ASSOC << 24) | (L1_DTLB_4K_ENTRIES << 16) | \
               (L1_ITLB_4K_ASSOC <<  8) | (L1_ITLB_4K_ENTRIES);
        *ecx = (L1D_SIZE_KB_AMD << 24) | (L1D_ASSOCIATIVITY_AMD << 16) | \
               (L1D_LINES_PER_TAG << 8) | (L1D_LINE_SIZE);
        *edx = (L1I_SIZE_KB_AMD << 24) | (L1I_ASSOCIATIVITY_AMD << 16) | \
               (L1I_LINES_PER_TAG << 8) | (L1I_LINE_SIZE);
        break;
    case 0x80000006:
        /* cache info (L2 cache) */
        if (cpu->cache_info_passthrough) {
            host_cpuid(index, 0, eax, ebx, ecx, edx);
            break;
        }
        *eax = (AMD_ENC_ASSOC(L2_DTLB_2M_ASSOC) << 28) | \
               (L2_DTLB_2M_ENTRIES << 16) | \
               (AMD_ENC_ASSOC(L2_ITLB_2M_ASSOC) << 12) | \
               (L2_ITLB_2M_ENTRIES);
        *ebx = (AMD_ENC_ASSOC(L2_DTLB_4K_ASSOC) << 28) | \
               (L2_DTLB_4K_ENTRIES << 16) | \
               (AMD_ENC_ASSOC(L2_ITLB_4K_ASSOC) << 12) | \
               (L2_ITLB_4K_ENTRIES);
        *ecx = (L2_SIZE_KB_AMD << 16) | \
               (AMD_ENC_ASSOC(L2_ASSOCIATIVITY) << 12) | \
               (L2_LINES_PER_TAG << 8) | (L2_LINE_SIZE);
        if (!cpu->enable_l3_cache) {
            *edx = ((L3_SIZE_KB / 512) << 18) | \
                   (AMD_ENC_ASSOC(L3_ASSOCIATIVITY) << 12) | \
                   (L3_LINES_PER_TAG << 8) | (L3_LINE_SIZE);
        } else {
            *edx = ((L3_N_SIZE_KB_AMD / 512) << 18) | \
                   (AMD_ENC_ASSOC(L3_N_ASSOCIATIVITY) << 12) | \
                   (L3_N_LINES_PER_TAG << 8) | (L3_N_LINE_SIZE);
        }
        break;
    case 0x80000007:
        *eax = 0;
        *ebx = 0;
        *ecx = 0;
        *edx = env->features[FEAT_8000_0007_EDX];
        break;
    case 0x80000008:
        /* virtual & phys address size in low 2 bytes. */
        if (env->features[FEAT_8000_0001_EDX] & CPUID_EXT2_LM) {
            /* 64 bit processor */
            *eax = cpu->phys_bits; /* configurable physical bits */
            if  (env->features[FEAT_7_0_ECX] & CPUID_7_0_ECX_LA57) {
                *eax |= 0x00003900; /* 57 bits virtual */
            } else {
                *eax |= 0x00003000; /* 48 bits virtual */
            }
        } else {
            *eax = cpu->phys_bits;
        }
        *ebx = 0;
        *ecx = 0;
        *edx = 0;
        if (cs->nr_cores * cs->nr_threads > 1) {
            *ecx |= (cs->nr_cores * cs->nr_threads) - 1;
        }
        break;
    case 0x8000000A:
        if (env->features[FEAT_8000_0001_ECX] & CPUID_EXT3_SVM) {
            *eax = 0x00000001; /* SVM Revision */
            *ebx = 0x00000010; /* nr of ASIDs */
            *ecx = 0;
            *edx = env->features[FEAT_SVM]; /* optional features */
        } else {
            *eax = 0;
            *ebx = 0;
            *ecx = 0;
            *edx = 0;
        }
        break;
    case 0xC0000000:
        *eax = env->cpuid_xlevel2;
        *ebx = 0;
        *ecx = 0;
        *edx = 0;
        break;
    case 0xC0000001:
        /* Support for VIA CPU's CPUID instruction */
        *eax = env->cpuid_version;
        *ebx = 0;
        *ecx = 0;
        *edx = env->features[FEAT_C000_0001_EDX];
        break;
    case 0xC0000002:
    case 0xC0000003:
    case 0xC0000004:
        /* Reserved for the future, and now filled with zero */
        *eax = 0;
        *ebx = 0;
        *ecx = 0;
        *edx = 0;
        break;
    default:
        /* reserved values: zero */
        *eax = 0;
        *ebx = 0;
        *ecx = 0;
        *edx = 0;
        break;
    }
}

/* CPUClass::reset() */
static void x86_cpu_reset(CPUState *s)
{
    X86CPU *cpu = X86_CPU(s);
    X86CPUClass *xcc = X86_CPU_GET_CLASS(cpu);
    CPUX86State *env = &cpu->env;
    target_ulong cr4;
    uint64_t xcr0;
    int i;

    xcc->parent_reset(s);

    memset(env, 0, offsetof(CPUX86State, end_reset_fields));

    env->old_exception = -1;

    /* init to reset state */

    env->hflags2 |= HF2_GIF_MASK;

    cpu_x86_update_cr0(env, 0x60000010);
    env->a20_mask = ~0x0;
    env->smbase = 0x30000;

    env->idt.limit = 0xffff;
    env->gdt.limit = 0xffff;
    env->ldt.limit = 0xffff;
    env->ldt.flags = DESC_P_MASK | (2 << DESC_TYPE_SHIFT);
    env->tr.limit = 0xffff;
    env->tr.flags = DESC_P_MASK | (11 << DESC_TYPE_SHIFT);

    cpu_x86_load_seg_cache(env, R_CS, 0xf000, 0xffff0000, 0xffff,
                           DESC_P_MASK | DESC_S_MASK | DESC_CS_MASK |
                           DESC_R_MASK | DESC_A_MASK);
    cpu_x86_load_seg_cache(env, R_DS, 0, 0, 0xffff,
                           DESC_P_MASK | DESC_S_MASK | DESC_W_MASK |
                           DESC_A_MASK);
    cpu_x86_load_seg_cache(env, R_ES, 0, 0, 0xffff,
                           DESC_P_MASK | DESC_S_MASK | DESC_W_MASK |
                           DESC_A_MASK);
    cpu_x86_load_seg_cache(env, R_SS, 0, 0, 0xffff,
                           DESC_P_MASK | DESC_S_MASK | DESC_W_MASK |
                           DESC_A_MASK);
    cpu_x86_load_seg_cache(env, R_FS, 0, 0, 0xffff,
                           DESC_P_MASK | DESC_S_MASK | DESC_W_MASK |
                           DESC_A_MASK);
    cpu_x86_load_seg_cache(env, R_GS, 0, 0, 0xffff,
                           DESC_P_MASK | DESC_S_MASK | DESC_W_MASK |
                           DESC_A_MASK);

    env->eip = 0xfff0;
    env->regs[R_EDX] = env->cpuid_version;

    env->eflags = 0x2;

    /* FPU init */
    for (i = 0; i < 8; i++) {
        env->fptags[i] = 1;
    }
    cpu_set_fpuc(env, 0x37f);

    env->mxcsr = 0x1f80;
    /* All units are in INIT state.  */
    env->xstate_bv = 0;

    env->pat = 0x0007040600070406ULL;
    env->msr_ia32_misc_enable = MSR_IA32_MISC_ENABLE_DEFAULT;

    memset(env->dr, 0, sizeof(env->dr));
    env->dr[6] = DR6_FIXED_1;
    env->dr[7] = DR7_FIXED_1;
    cpu_breakpoint_remove_all(s, BP_CPU);
    cpu_watchpoint_remove_all(s, BP_CPU);

    cr4 = 0;
    xcr0 = XSTATE_FP_MASK;

#ifdef CONFIG_USER_ONLY
    /* Enable all the features for user-mode.  */
    if (env->features[FEAT_1_EDX] & CPUID_SSE) {
        xcr0 |= XSTATE_SSE_MASK;
    }
    for (i = 2; i < ARRAY_SIZE(x86_ext_save_areas); i++) {
        const ExtSaveArea *esa = &x86_ext_save_areas[i];
        if (env->features[esa->feature] & esa->bits) {
            xcr0 |= 1ull << i;
        }
    }

    if (env->features[FEAT_1_ECX] & CPUID_EXT_XSAVE) {
        cr4 |= CR4_OSFXSR_MASK | CR4_OSXSAVE_MASK;
    }
    if (env->features[FEAT_7_0_EBX] & CPUID_7_0_EBX_FSGSBASE) {
        cr4 |= CR4_FSGSBASE_MASK;
    }
#endif

    env->xcr0 = xcr0;
    cpu_x86_update_cr4(env, cr4);

    /*
     * SDM 11.11.5 requires:
     *  - IA32_MTRR_DEF_TYPE MSR.E = 0
     *  - IA32_MTRR_PHYSMASKn.V = 0
     * All other bits are undefined.  For simplification, zero it all.
     */
    env->mtrr_deftype = 0;
    memset(env->mtrr_var, 0, sizeof(env->mtrr_var));
    memset(env->mtrr_fixed, 0, sizeof(env->mtrr_fixed));

#if !defined(CONFIG_USER_ONLY)
    /* We hard-wire the BSP to the first CPU. */
    apic_designate_bsp(cpu->apic_state, s->cpu_index == 0);

    s->halted = !cpu_is_bsp(cpu);

    if (kvm_enabled()) {
        kvm_arch_reset_vcpu(cpu);
    }
#endif
}

#ifndef CONFIG_USER_ONLY
bool cpu_is_bsp(X86CPU *cpu)
{
    return cpu_get_apic_base(cpu->apic_state) & MSR_IA32_APICBASE_BSP;
}

/* TODO: remove me, when reset over QOM tree is implemented */
static void x86_cpu_machine_reset_cb(void *opaque)
{
    X86CPU *cpu = opaque;
    cpu_reset(CPU(cpu));
}
#endif

static void mce_init(X86CPU *cpu)
{
    CPUX86State *cenv = &cpu->env;
    unsigned int bank;

    if (((cenv->cpuid_version >> 8) & 0xf) >= 6
        && (cenv->features[FEAT_1_EDX] & (CPUID_MCE | CPUID_MCA)) ==
            (CPUID_MCE | CPUID_MCA)) {
        cenv->mcg_cap = MCE_CAP_DEF | MCE_BANKS_DEF |
                        (cpu->enable_lmce ? MCG_LMCE_P : 0);
        cenv->mcg_ctl = ~(uint64_t)0;
        for (bank = 0; bank < MCE_BANKS_DEF; bank++) {
            cenv->mce_banks[bank * 4] = ~(uint64_t)0;
        }
    }
}

#ifndef CONFIG_USER_ONLY
APICCommonClass *apic_get_class(void)
{
    const char *apic_type = "apic";

    if (kvm_apic_in_kernel()) {
        apic_type = "kvm-apic";
    } else if (xen_enabled()) {
        apic_type = "xen-apic";
    }

    return APIC_COMMON_CLASS(object_class_by_name(apic_type));
}

static void x86_cpu_apic_create(X86CPU *cpu, Error **errp)
{
    APICCommonState *apic;
    ObjectClass *apic_class = OBJECT_CLASS(apic_get_class());

    cpu->apic_state = DEVICE(object_new(object_class_get_name(apic_class)));

    object_property_add_child(OBJECT(cpu), "lapic",
                              OBJECT(cpu->apic_state), &error_abort);
    object_unref(OBJECT(cpu->apic_state));

    qdev_prop_set_uint32(cpu->apic_state, "id", cpu->apic_id);
    /* TODO: convert to link<> */
    apic = APIC_COMMON(cpu->apic_state);
    apic->cpu = cpu;
    apic->apicbase = APIC_DEFAULT_ADDRESS | MSR_IA32_APICBASE_ENABLE;
}

static void x86_cpu_apic_realize(X86CPU *cpu, Error **errp)
{
    APICCommonState *apic;
    static bool apic_mmio_map_once;

    if (cpu->apic_state == NULL) {
        return;
    }
    object_property_set_bool(OBJECT(cpu->apic_state), true, "realized",
                             errp);

    /* Map APIC MMIO area */
    apic = APIC_COMMON(cpu->apic_state);
    if (!apic_mmio_map_once) {
        memory_region_add_subregion_overlap(get_system_memory(),
                                            apic->apicbase &
                                            MSR_IA32_APICBASE_BASE,
                                            &apic->io_memory,
                                            0x1000);
        apic_mmio_map_once = true;
     }
}

static void x86_cpu_machine_done(Notifier *n, void *unused)
{
    X86CPU *cpu = container_of(n, X86CPU, machine_done);
    MemoryRegion *smram =
        (MemoryRegion *) object_resolve_path("/machine/smram", NULL);

    if (smram) {
        cpu->smram = g_new(MemoryRegion, 1);
        memory_region_init_alias(cpu->smram, OBJECT(cpu), "smram",
                                 smram, 0, 1ull << 32);
        memory_region_set_enabled(cpu->smram, true);
        memory_region_add_subregion_overlap(cpu->cpu_as_root, 0, cpu->smram, 1);
    }
}
#else
static void x86_cpu_apic_realize(X86CPU *cpu, Error **errp)
{
}
#endif

/* Note: Only safe for use on x86(-64) hosts */
static uint32_t x86_host_phys_bits(void)
{
    uint32_t eax;
    uint32_t host_phys_bits;

    host_cpuid(0x80000000, 0, &eax, NULL, NULL, NULL);
    if (eax >= 0x80000008) {
        host_cpuid(0x80000008, 0, &eax, NULL, NULL, NULL);
        /* Note: According to AMD doc 25481 rev 2.34 they have a field
         * at 23:16 that can specify a maximum physical address bits for
         * the guest that can override this value; but I've not seen
         * anything with that set.
         */
        host_phys_bits = eax & 0xff;
    } else {
        /* It's an odd 64 bit machine that doesn't have the leaf for
         * physical address bits; fall back to 36 that's most older
         * Intel.
         */
        host_phys_bits = 36;
    }

    return host_phys_bits;
}

static void x86_cpu_adjust_level(X86CPU *cpu, uint32_t *min, uint32_t value)
{
    if (*min < value) {
        *min = value;
    }
}

/* Increase cpuid_min_{level,xlevel,xlevel2} automatically, if appropriate */
static void x86_cpu_adjust_feat_level(X86CPU *cpu, FeatureWord w)
{
    CPUX86State *env = &cpu->env;
    FeatureWordInfo *fi = &feature_word_info[w];
    uint32_t eax = fi->cpuid_eax;
    uint32_t region = eax & 0xF0000000;

    if (!env->features[w]) {
        return;
    }

    switch (region) {
    case 0x00000000:
        x86_cpu_adjust_level(cpu, &env->cpuid_min_level, eax);
    break;
    case 0x80000000:
        x86_cpu_adjust_level(cpu, &env->cpuid_min_xlevel, eax);
    break;
    case 0xC0000000:
        x86_cpu_adjust_level(cpu, &env->cpuid_min_xlevel2, eax);
    break;
    }
}

/* Calculate XSAVE components based on the configured CPU feature flags */
static void x86_cpu_enable_xsave_components(X86CPU *cpu)
{
    CPUX86State *env = &cpu->env;
    int i;
    uint64_t mask;

    if (!(env->features[FEAT_1_ECX] & CPUID_EXT_XSAVE)) {
        return;
    }

    mask = 0;
    for (i = 0; i < ARRAY_SIZE(x86_ext_save_areas); i++) {
        const ExtSaveArea *esa = &x86_ext_save_areas[i];
        if (env->features[esa->feature] & esa->bits) {
            mask |= (1ULL << i);
        }
    }

    env->features[FEAT_XSAVE_COMP_LO] = mask;
    env->features[FEAT_XSAVE_COMP_HI] = mask >> 32;
}

/***** Steps involved on loading and filtering CPUID data
 *
 * When initializing and realizing a CPU object, the steps
 * involved in setting up CPUID data are:
 *
 * 1) Loading CPU model definition (X86CPUDefinition). This is
 *    implemented by x86_cpu_load_def() and should be completely
 *    transparent, as it is done automatically by instance_init.
 *    No code should need to look at X86CPUDefinition structs
 *    outside instance_init.
 *
 * 2) CPU expansion. This is done by realize before CPUID
 *    filtering, and will make sure host/accelerator data is
 *    loaded for CPU models that depend on host capabilities
 *    (e.g. "host"). Done by x86_cpu_expand_features().
 *
 * 3) CPUID filtering. This initializes extra data related to
 *    CPUID, and checks if the host supports all capabilities
 *    required by the CPU. Runnability of a CPU model is
 *    determined at this step. Done by x86_cpu_filter_features().
 *
 * Some operations don't require all steps to be performed.
 * More precisely:
 *
 * - CPU instance creation (instance_init) will run only CPU
 *   model loading. CPU expansion can't run at instance_init-time
 *   because host/accelerator data may be not available yet.
 * - CPU realization will perform both CPU model expansion and CPUID
 *   filtering, and return an error in case one of them fails.
 * - query-cpu-definitions needs to run all 3 steps. It needs
 *   to run CPUID filtering, as the 'unavailable-features'
 *   field is set based on the filtering results.
 * - The query-cpu-model-expansion QMP command only needs to run
 *   CPU model loading and CPU expansion. It should not filter
 *   any CPUID data based on host capabilities.
 */

/* Expand CPU configuration data, based on configured features
 * and host/accelerator capabilities when appropriate.
 */
static void x86_cpu_expand_features(X86CPU *cpu, Error **errp)
{
    CPUX86State *env = &cpu->env;
    FeatureWord w;
    GList *l;
    Error *local_err = NULL;

    /*TODO: Now cpu->max_features doesn't overwrite features
     * set using QOM properties, and we can convert
     * plus_features & minus_features to global properties
     * inside x86_cpu_parse_featurestr() too.
     */
    if (cpu->max_features) {
        for (w = 0; w < FEATURE_WORDS; w++) {
            /* Override only features that weren't set explicitly
             * by the user.
             */
            env->features[w] |=
                x86_cpu_get_supported_feature_word(w, cpu->migratable) &
                ~env->user_features[w];
        }
    }

    for (l = plus_features; l; l = l->next) {
        const char *prop = l->data;
        object_property_set_bool(OBJECT(cpu), true, prop, &local_err);
        if (local_err) {
            goto out;
        }
    }

    for (l = minus_features; l; l = l->next) {
        const char *prop = l->data;
        object_property_set_bool(OBJECT(cpu), false, prop, &local_err);
        if (local_err) {
            goto out;
        }
    }

    if (!kvm_enabled() || !cpu->expose_kvm) {
        env->features[FEAT_KVM] = 0;
    }

    x86_cpu_enable_xsave_components(cpu);

    /* CPUID[EAX=7,ECX=0].EBX always increased level automatically: */
    x86_cpu_adjust_feat_level(cpu, FEAT_7_0_EBX);
    if (cpu->full_cpuid_auto_level) {
        x86_cpu_adjust_feat_level(cpu, FEAT_1_EDX);
        x86_cpu_adjust_feat_level(cpu, FEAT_1_ECX);
        x86_cpu_adjust_feat_level(cpu, FEAT_6_EAX);
        x86_cpu_adjust_feat_level(cpu, FEAT_7_0_ECX);
        x86_cpu_adjust_feat_level(cpu, FEAT_8000_0001_EDX);
        x86_cpu_adjust_feat_level(cpu, FEAT_8000_0001_ECX);
        x86_cpu_adjust_feat_level(cpu, FEAT_8000_0007_EDX);
        x86_cpu_adjust_feat_level(cpu, FEAT_C000_0001_EDX);
        x86_cpu_adjust_feat_level(cpu, FEAT_SVM);
        x86_cpu_adjust_feat_level(cpu, FEAT_XSAVE);
        /* SVM requires CPUID[0x8000000A] */
        if (env->features[FEAT_8000_0001_ECX] & CPUID_EXT3_SVM) {
            x86_cpu_adjust_level(cpu, &env->cpuid_min_xlevel, 0x8000000A);
        }
    }

    /* Set cpuid_*level* based on cpuid_min_*level, if not explicitly set */
    if (env->cpuid_level == UINT32_MAX) {
        env->cpuid_level = env->cpuid_min_level;
    }
    if (env->cpuid_xlevel == UINT32_MAX) {
        env->cpuid_xlevel = env->cpuid_min_xlevel;
    }
    if (env->cpuid_xlevel2 == UINT32_MAX) {
        env->cpuid_xlevel2 = env->cpuid_min_xlevel2;
    }

out:
    if (local_err != NULL) {
        error_propagate(errp, local_err);
    }
}

/*
 * Finishes initialization of CPUID data, filters CPU feature
 * words based on host availability of each feature.
 *
 * Returns: 0 if all flags are supported by the host, non-zero otherwise.
 */
static int x86_cpu_filter_features(X86CPU *cpu)
{
    CPUX86State *env = &cpu->env;
    FeatureWord w;
    int rv = 0;

    for (w = 0; w < FEATURE_WORDS; w++) {
        uint32_t host_feat =
            x86_cpu_get_supported_feature_word(w, false);
        uint32_t requested_features = env->features[w];
        env->features[w] &= host_feat;
        cpu->filtered_features[w] = requested_features & ~env->features[w];
        if (cpu->filtered_features[w]) {
            rv = 1;
        }
    }

    return rv;
}

#define IS_INTEL_CPU(env) ((env)->cpuid_vendor1 == CPUID_VENDOR_INTEL_1 && \
                           (env)->cpuid_vendor2 == CPUID_VENDOR_INTEL_2 && \
                           (env)->cpuid_vendor3 == CPUID_VENDOR_INTEL_3)
#define IS_AMD_CPU(env) ((env)->cpuid_vendor1 == CPUID_VENDOR_AMD_1 && \
                         (env)->cpuid_vendor2 == CPUID_VENDOR_AMD_2 && \
                         (env)->cpuid_vendor3 == CPUID_VENDOR_AMD_3)
static void x86_cpu_realizefn(DeviceState *dev, Error **errp)
{
    CPUState *cs = CPU(dev);
    X86CPU *cpu = X86_CPU(dev);
    X86CPUClass *xcc = X86_CPU_GET_CLASS(dev);
    CPUX86State *env = &cpu->env;
    Error *local_err = NULL;
    static bool ht_warned;

    if (xcc->kvm_required && !kvm_enabled()) {
        char *name = x86_cpu_class_get_model_name(xcc);
        error_setg(&local_err, "CPU model '%s' requires KVM", name);
        g_free(name);
        goto out;
    }

    if (cpu->apic_id == UNASSIGNED_APIC_ID) {
        error_setg(errp, "apic-id property was not initialized properly");
        return;
    }

    x86_cpu_expand_features(cpu, &local_err);
    if (local_err) {
        goto out;
    }

    if (x86_cpu_filter_features(cpu) &&
        (cpu->check_cpuid || cpu->enforce_cpuid)) {
        x86_cpu_report_filtered_features(cpu);
        if (cpu->enforce_cpuid) {
            error_setg(&local_err,
                       kvm_enabled() ?
                           "Host doesn't support requested features" :
                           "TCG doesn't support requested features");
            goto out;
        }
    }

    /* On AMD CPUs, some CPUID[8000_0001].EDX bits must match the bits on
     * CPUID[1].EDX.
     */
    if (IS_AMD_CPU(env)) {
        env->features[FEAT_8000_0001_EDX] &= ~CPUID_EXT2_AMD_ALIASES;
        env->features[FEAT_8000_0001_EDX] |= (env->features[FEAT_1_EDX]
           & CPUID_EXT2_AMD_ALIASES);
    }

    /* For 64bit systems think about the number of physical bits to present.
     * ideally this should be the same as the host; anything other than matching
     * the host can cause incorrect guest behaviour.
     * QEMU used to pick the magic value of 40 bits that corresponds to
     * consumer AMD devices but nothing else.
     */
    if (env->features[FEAT_8000_0001_EDX] & CPUID_EXT2_LM) {
        if (kvm_enabled()) {
            uint32_t host_phys_bits = x86_host_phys_bits();
            static bool warned;

            if (cpu->host_phys_bits) {
                /* The user asked for us to use the host physical bits */
                cpu->phys_bits = host_phys_bits;
            }

            /* Print a warning if the user set it to a value that's not the
             * host value.
             */
            if (cpu->phys_bits != host_phys_bits && cpu->phys_bits != 0 &&
                !warned) {
                warn_report("Host physical bits (%u)"
                            " does not match phys-bits property (%u)",
                            host_phys_bits, cpu->phys_bits);
                warned = true;
            }

            if (cpu->phys_bits &&
                (cpu->phys_bits > TARGET_PHYS_ADDR_SPACE_BITS ||
                cpu->phys_bits < 32)) {
                error_setg(errp, "phys-bits should be between 32 and %u "
                                 " (but is %u)",
                                 TARGET_PHYS_ADDR_SPACE_BITS, cpu->phys_bits);
                return;
            }
        } else {
            if (cpu->phys_bits && cpu->phys_bits != TCG_PHYS_ADDR_BITS) {
                error_setg(errp, "TCG only supports phys-bits=%u",
                                  TCG_PHYS_ADDR_BITS);
                return;
            }
        }
        /* 0 means it was not explicitly set by the user (or by machine
         * compat_props or by the host code above). In this case, the default
         * is the value used by TCG (40).
         */
        if (cpu->phys_bits == 0) {
            cpu->phys_bits = TCG_PHYS_ADDR_BITS;
        }
    } else {
        /* For 32 bit systems don't use the user set value, but keep
         * phys_bits consistent with what we tell the guest.
         */
        if (cpu->phys_bits != 0) {
            error_setg(errp, "phys-bits is not user-configurable in 32 bit");
            return;
        }

        if (env->features[FEAT_1_EDX] & CPUID_PSE36) {
            cpu->phys_bits = 36;
        } else {
            cpu->phys_bits = 32;
        }
    }
    cpu_exec_realizefn(cs, &local_err);
    if (local_err != NULL) {
        error_propagate(errp, local_err);
        return;
    }

#ifndef CONFIG_USER_ONLY
    qemu_register_reset(x86_cpu_machine_reset_cb, cpu);

    if (cpu->env.features[FEAT_1_EDX] & CPUID_APIC || smp_cpus > 1) {
        x86_cpu_apic_create(cpu, &local_err);
        if (local_err != NULL) {
            goto out;
        }
    }
#endif

    mce_init(cpu);

#ifndef CONFIG_USER_ONLY
    if (tcg_enabled()) {
        AddressSpace *as_normal = g_new0(AddressSpace, 1);
        AddressSpace *as_smm = g_new(AddressSpace, 1);

        address_space_init(as_normal, cs->memory, "cpu-memory");

        cpu->cpu_as_mem = g_new(MemoryRegion, 1);
        cpu->cpu_as_root = g_new(MemoryRegion, 1);

        /* Outer container... */
        memory_region_init(cpu->cpu_as_root, OBJECT(cpu), "memory", ~0ull);
        memory_region_set_enabled(cpu->cpu_as_root, true);

        /* ... with two regions inside: normal system memory with low
         * priority, and...
         */
        memory_region_init_alias(cpu->cpu_as_mem, OBJECT(cpu), "memory",
                                 get_system_memory(), 0, ~0ull);
        memory_region_add_subregion_overlap(cpu->cpu_as_root, 0, cpu->cpu_as_mem, 0);
        memory_region_set_enabled(cpu->cpu_as_mem, true);
        address_space_init(as_smm, cpu->cpu_as_root, "CPU");

        cs->num_ases = 2;
        cpu_address_space_init(cs, as_normal, 0);
        cpu_address_space_init(cs, as_smm, 1);

        /* ... SMRAM with higher priority, linked from /machine/smram.  */
        cpu->machine_done.notify = x86_cpu_machine_done;
        qemu_add_machine_init_done_notifier(&cpu->machine_done);
    }
#endif

    qemu_init_vcpu(cs);

    /* Only Intel CPUs support hyperthreading. Even though QEMU fixes this
     * issue by adjusting CPUID_0000_0001_EBX and CPUID_8000_0008_ECX
     * based on inputs (sockets,cores,threads), it is still better to gives
     * users a warning.
     *
     * NOTE: the following code has to follow qemu_init_vcpu(). Otherwise
     * cs->nr_threads hasn't be populated yet and the checking is incorrect.
     */
    if (!IS_INTEL_CPU(env) && cs->nr_threads > 1 && !ht_warned) {
        error_report("AMD CPU doesn't support hyperthreading. Please configure"
                     " -smp options properly.");
        ht_warned = true;
    }

    x86_cpu_apic_realize(cpu, &local_err);
    if (local_err != NULL) {
        goto out;
    }
    cpu_reset(cs);

    xcc->parent_realize(dev, &local_err);

out:
    if (local_err != NULL) {
        error_propagate(errp, local_err);
        return;
    }
}

static void x86_cpu_unrealizefn(DeviceState *dev, Error **errp)
{
    X86CPU *cpu = X86_CPU(dev);
    X86CPUClass *xcc = X86_CPU_GET_CLASS(dev);
    Error *local_err = NULL;

#ifndef CONFIG_USER_ONLY
    cpu_remove_sync(CPU(dev));
    qemu_unregister_reset(x86_cpu_machine_reset_cb, dev);
#endif

    if (cpu->apic_state) {
        object_unparent(OBJECT(cpu->apic_state));
        cpu->apic_state = NULL;
    }

    xcc->parent_unrealize(dev, &local_err);
    if (local_err != NULL) {
        error_propagate(errp, local_err);
        return;
    }
}

typedef struct BitProperty {
    FeatureWord w;
    uint32_t mask;
} BitProperty;

static void x86_cpu_get_bit_prop(Object *obj, Visitor *v, const char *name,
                                 void *opaque, Error **errp)
{
    X86CPU *cpu = X86_CPU(obj);
    BitProperty *fp = opaque;
    uint32_t f = cpu->env.features[fp->w];
    bool value = (f & fp->mask) == fp->mask;
    visit_type_bool(v, name, &value, errp);
}

static void x86_cpu_set_bit_prop(Object *obj, Visitor *v, const char *name,
                                 void *opaque, Error **errp)
{
    DeviceState *dev = DEVICE(obj);
    X86CPU *cpu = X86_CPU(obj);
    BitProperty *fp = opaque;
    Error *local_err = NULL;
    bool value;

    if (dev->realized) {
        qdev_prop_set_after_realize(dev, name, errp);
        return;
    }

    visit_type_bool(v, name, &value, &local_err);
    if (local_err) {
        error_propagate(errp, local_err);
        return;
    }

    if (value) {
        cpu->env.features[fp->w] |= fp->mask;
    } else {
        cpu->env.features[fp->w] &= ~fp->mask;
    }
    cpu->env.user_features[fp->w] |= fp->mask;
}

static void x86_cpu_release_bit_prop(Object *obj, const char *name,
                                     void *opaque)
{
    BitProperty *prop = opaque;
    g_free(prop);
}

/* Register a boolean property to get/set a single bit in a uint32_t field.
 *
 * The same property name can be registered multiple times to make it affect
 * multiple bits in the same FeatureWord. In that case, the getter will return
 * true only if all bits are set.
 */
static void x86_cpu_register_bit_prop(X86CPU *cpu,
                                      const char *prop_name,
                                      FeatureWord w,
                                      int bitnr)
{
    BitProperty *fp;
    ObjectProperty *op;
    uint32_t mask = (1UL << bitnr);

    op = object_property_find(OBJECT(cpu), prop_name, NULL);
    if (op) {
        fp = op->opaque;
        assert(fp->w == w);
        fp->mask |= mask;
    } else {
        fp = g_new0(BitProperty, 1);
        fp->w = w;
        fp->mask = mask;
        object_property_add(OBJECT(cpu), prop_name, "bool",
                            x86_cpu_get_bit_prop,
                            x86_cpu_set_bit_prop,
                            x86_cpu_release_bit_prop, fp, &error_abort);
    }
}

static void x86_cpu_register_feature_bit_props(X86CPU *cpu,
                                               FeatureWord w,
                                               int bitnr)
{
    FeatureWordInfo *fi = &feature_word_info[w];
    const char *name = fi->feat_names[bitnr];

    if (!name) {
        return;
    }

    /* Property names should use "-" instead of "_".
     * Old names containing underscores are registered as aliases
     * using object_property_add_alias()
     */
    assert(!strchr(name, '_'));
    /* aliases don't use "|" delimiters anymore, they are registered
     * manually using object_property_add_alias() */
    assert(!strchr(name, '|'));
    x86_cpu_register_bit_prop(cpu, name, w, bitnr);
}

static GuestPanicInformation *x86_cpu_get_crash_info(CPUState *cs)
{
    X86CPU *cpu = X86_CPU(cs);
    CPUX86State *env = &cpu->env;
    GuestPanicInformation *panic_info = NULL;

    if (env->features[FEAT_HYPERV_EDX] & HV_GUEST_CRASH_MSR_AVAILABLE) {
        panic_info = g_malloc0(sizeof(GuestPanicInformation));

        panic_info->type = GUEST_PANIC_INFORMATION_TYPE_HYPER_V;

        assert(HV_CRASH_PARAMS >= 5);
        panic_info->u.hyper_v.arg1 = env->msr_hv_crash_params[0];
        panic_info->u.hyper_v.arg2 = env->msr_hv_crash_params[1];
        panic_info->u.hyper_v.arg3 = env->msr_hv_crash_params[2];
        panic_info->u.hyper_v.arg4 = env->msr_hv_crash_params[3];
        panic_info->u.hyper_v.arg5 = env->msr_hv_crash_params[4];
    }

    return panic_info;
}
static void x86_cpu_get_crash_info_qom(Object *obj, Visitor *v,
                                       const char *name, void *opaque,
                                       Error **errp)
{
    CPUState *cs = CPU(obj);
    GuestPanicInformation *panic_info;

    if (!cs->crash_occurred) {
        error_setg(errp, "No crash occured");
        return;
    }

    panic_info = x86_cpu_get_crash_info(cs);
    if (panic_info == NULL) {
        error_setg(errp, "No crash information");
        return;
    }

    visit_type_GuestPanicInformation(v, "crash-information", &panic_info,
                                     errp);
    qapi_free_GuestPanicInformation(panic_info);
}

static void x86_cpu_initfn(Object *obj)
{
    CPUState *cs = CPU(obj);
    X86CPU *cpu = X86_CPU(obj);
    X86CPUClass *xcc = X86_CPU_GET_CLASS(obj);
    CPUX86State *env = &cpu->env;
    FeatureWord w;

    cs->env_ptr = env;

    object_property_add(obj, "family", "int",
                        x86_cpuid_version_get_family,
                        x86_cpuid_version_set_family, NULL, NULL, NULL);
    object_property_add(obj, "model", "int",
                        x86_cpuid_version_get_model,
                        x86_cpuid_version_set_model, NULL, NULL, NULL);
    object_property_add(obj, "stepping", "int",
                        x86_cpuid_version_get_stepping,
                        x86_cpuid_version_set_stepping, NULL, NULL, NULL);
    object_property_add_str(obj, "vendor",
                            x86_cpuid_get_vendor,
                            x86_cpuid_set_vendor, NULL);
    object_property_add_str(obj, "model-id",
                            x86_cpuid_get_model_id,
                            x86_cpuid_set_model_id, NULL);
    object_property_add(obj, "tsc-frequency", "int",
                        x86_cpuid_get_tsc_freq,
                        x86_cpuid_set_tsc_freq, NULL, NULL, NULL);
    object_property_add(obj, "feature-words", "X86CPUFeatureWordInfo",
                        x86_cpu_get_feature_words,
                        NULL, NULL, (void *)env->features, NULL);
    object_property_add(obj, "filtered-features", "X86CPUFeatureWordInfo",
                        x86_cpu_get_feature_words,
                        NULL, NULL, (void *)cpu->filtered_features, NULL);

    object_property_add(obj, "crash-information", "GuestPanicInformation",
                        x86_cpu_get_crash_info_qom, NULL, NULL, NULL, NULL);

    cpu->hyperv_spinlock_attempts = HYPERV_SPINLOCK_NEVER_RETRY;

    for (w = 0; w < FEATURE_WORDS; w++) {
        int bitnr;

        for (bitnr = 0; bitnr < 32; bitnr++) {
            x86_cpu_register_feature_bit_props(cpu, w, bitnr);
        }
    }

    object_property_add_alias(obj, "sse3", obj, "pni", &error_abort);
    object_property_add_alias(obj, "pclmuldq", obj, "pclmulqdq", &error_abort);
    object_property_add_alias(obj, "sse4-1", obj, "sse4.1", &error_abort);
    object_property_add_alias(obj, "sse4-2", obj, "sse4.2", &error_abort);
    object_property_add_alias(obj, "xd", obj, "nx", &error_abort);
    object_property_add_alias(obj, "ffxsr", obj, "fxsr-opt", &error_abort);
    object_property_add_alias(obj, "i64", obj, "lm", &error_abort);

    object_property_add_alias(obj, "ds_cpl", obj, "ds-cpl", &error_abort);
    object_property_add_alias(obj, "tsc_adjust", obj, "tsc-adjust", &error_abort);
    object_property_add_alias(obj, "fxsr_opt", obj, "fxsr-opt", &error_abort);
    object_property_add_alias(obj, "lahf_lm", obj, "lahf-lm", &error_abort);
    object_property_add_alias(obj, "cmp_legacy", obj, "cmp-legacy", &error_abort);
    object_property_add_alias(obj, "nodeid_msr", obj, "nodeid-msr", &error_abort);
    object_property_add_alias(obj, "perfctr_core", obj, "perfctr-core", &error_abort);
    object_property_add_alias(obj, "perfctr_nb", obj, "perfctr-nb", &error_abort);
    object_property_add_alias(obj, "kvm_nopiodelay", obj, "kvm-nopiodelay", &error_abort);
    object_property_add_alias(obj, "kvm_mmu", obj, "kvm-mmu", &error_abort);
    object_property_add_alias(obj, "kvm_asyncpf", obj, "kvm-asyncpf", &error_abort);
    object_property_add_alias(obj, "kvm_steal_time", obj, "kvm-steal-time", &error_abort);
    object_property_add_alias(obj, "kvm_pv_eoi", obj, "kvm-pv-eoi", &error_abort);
    object_property_add_alias(obj, "kvm_pv_unhalt", obj, "kvm-pv-unhalt", &error_abort);
    object_property_add_alias(obj, "svm_lock", obj, "svm-lock", &error_abort);
    object_property_add_alias(obj, "nrip_save", obj, "nrip-save", &error_abort);
    object_property_add_alias(obj, "tsc_scale", obj, "tsc-scale", &error_abort);
    object_property_add_alias(obj, "vmcb_clean", obj, "vmcb-clean", &error_abort);
    object_property_add_alias(obj, "pause_filter", obj, "pause-filter", &error_abort);
    object_property_add_alias(obj, "sse4_1", obj, "sse4.1", &error_abort);
    object_property_add_alias(obj, "sse4_2", obj, "sse4.2", &error_abort);

    if (xcc->cpu_def) {
        x86_cpu_load_def(cpu, xcc->cpu_def, &error_abort);
    }
}

static int64_t x86_cpu_get_arch_id(CPUState *cs)
{
    X86CPU *cpu = X86_CPU(cs);

    return cpu->apic_id;
}

static bool x86_cpu_get_paging_enabled(const CPUState *cs)
{
    X86CPU *cpu = X86_CPU(cs);

    return cpu->env.cr[0] & CR0_PG_MASK;
}

static void x86_cpu_set_pc(CPUState *cs, vaddr value)
{
    X86CPU *cpu = X86_CPU(cs);

    cpu->env.eip = value;
}

static void x86_cpu_synchronize_from_tb(CPUState *cs, TranslationBlock *tb)
{
    X86CPU *cpu = X86_CPU(cs);

    cpu->env.eip = tb->pc - tb->cs_base;
}

static bool x86_cpu_has_work(CPUState *cs)
{
    X86CPU *cpu = X86_CPU(cs);
    CPUX86State *env = &cpu->env;

    return ((cs->interrupt_request & (CPU_INTERRUPT_HARD |
                                      CPU_INTERRUPT_POLL)) &&
            (env->eflags & IF_MASK)) ||
           (cs->interrupt_request & (CPU_INTERRUPT_NMI |
                                     CPU_INTERRUPT_INIT |
                                     CPU_INTERRUPT_SIPI |
                                     CPU_INTERRUPT_MCE)) ||
           ((cs->interrupt_request & CPU_INTERRUPT_SMI) &&
            !(env->hflags & HF_SMM_MASK));
}

static void x86_disas_set_info(CPUState *cs, disassemble_info *info)
{
    X86CPU *cpu = X86_CPU(cs);
    CPUX86State *env = &cpu->env;

    info->mach = (env->hflags & HF_CS64_MASK ? bfd_mach_x86_64
                  : env->hflags & HF_CS32_MASK ? bfd_mach_i386_i386
                  : bfd_mach_i386_i8086);
    info->print_insn = print_insn_i386;

    info->cap_arch = CS_ARCH_X86;
    info->cap_mode = (env->hflags & HF_CS64_MASK ? CS_MODE_64
                      : env->hflags & HF_CS32_MASK ? CS_MODE_32
                      : CS_MODE_16);
}

static Property x86_cpu_properties[] = {
#ifdef CONFIG_USER_ONLY
    /* apic_id = 0 by default for *-user, see commit 9886e834 */
    DEFINE_PROP_UINT32("apic-id", X86CPU, apic_id, 0),
    DEFINE_PROP_INT32("thread-id", X86CPU, thread_id, 0),
    DEFINE_PROP_INT32("core-id", X86CPU, core_id, 0),
    DEFINE_PROP_INT32("socket-id", X86CPU, socket_id, 0),
#else
    DEFINE_PROP_UINT32("apic-id", X86CPU, apic_id, UNASSIGNED_APIC_ID),
    DEFINE_PROP_INT32("thread-id", X86CPU, thread_id, -1),
    DEFINE_PROP_INT32("core-id", X86CPU, core_id, -1),
    DEFINE_PROP_INT32("socket-id", X86CPU, socket_id, -1),
#endif
    DEFINE_PROP_INT32("node-id", X86CPU, node_id, CPU_UNSET_NUMA_NODE_ID),
    DEFINE_PROP_BOOL("pmu", X86CPU, enable_pmu, false),
    { .name  = "hv-spinlocks", .info  = &qdev_prop_spinlocks },
    DEFINE_PROP_BOOL("hv-relaxed", X86CPU, hyperv_relaxed_timing, false),
    DEFINE_PROP_BOOL("hv-vapic", X86CPU, hyperv_vapic, false),
    DEFINE_PROP_BOOL("hv-time", X86CPU, hyperv_time, false),
    DEFINE_PROP_BOOL("hv-crash", X86CPU, hyperv_crash, false),
    DEFINE_PROP_BOOL("hv-reset", X86CPU, hyperv_reset, false),
    DEFINE_PROP_BOOL("hv-vpindex", X86CPU, hyperv_vpindex, false),
    DEFINE_PROP_BOOL("hv-runtime", X86CPU, hyperv_runtime, false),
    DEFINE_PROP_BOOL("hv-synic", X86CPU, hyperv_synic, false),
    DEFINE_PROP_BOOL("hv-stimer", X86CPU, hyperv_stimer, false),
    DEFINE_PROP_BOOL("check", X86CPU, check_cpuid, true),
    DEFINE_PROP_BOOL("enforce", X86CPU, enforce_cpuid, false),
    DEFINE_PROP_BOOL("kvm", X86CPU, expose_kvm, true),
    DEFINE_PROP_UINT32("phys-bits", X86CPU, phys_bits, 0),
    DEFINE_PROP_BOOL("host-phys-bits", X86CPU, host_phys_bits, false),
    DEFINE_PROP_BOOL("fill-mtrr-mask", X86CPU, fill_mtrr_mask, true),
    DEFINE_PROP_UINT32("level", X86CPU, env.cpuid_level, UINT32_MAX),
    DEFINE_PROP_UINT32("xlevel", X86CPU, env.cpuid_xlevel, UINT32_MAX),
    DEFINE_PROP_UINT32("xlevel2", X86CPU, env.cpuid_xlevel2, UINT32_MAX),
    DEFINE_PROP_UINT32("min-level", X86CPU, env.cpuid_min_level, 0),
    DEFINE_PROP_UINT32("min-xlevel", X86CPU, env.cpuid_min_xlevel, 0),
    DEFINE_PROP_UINT32("min-xlevel2", X86CPU, env.cpuid_min_xlevel2, 0),
    DEFINE_PROP_BOOL("full-cpuid-auto-level", X86CPU, full_cpuid_auto_level, true),
    DEFINE_PROP_STRING("hv-vendor-id", X86CPU, hyperv_vendor_id),
    DEFINE_PROP_BOOL("cpuid-0xb", X86CPU, enable_cpuid_0xb, true),
    DEFINE_PROP_BOOL("lmce", X86CPU, enable_lmce, false),
    DEFINE_PROP_BOOL("l3-cache", X86CPU, enable_l3_cache, true),
    DEFINE_PROP_BOOL("kvm-no-smi-migration", X86CPU, kvm_no_smi_migration,
                     false),
    DEFINE_PROP_BOOL("vmware-cpuid-freq", X86CPU, vmware_cpuid_freq, true),
    DEFINE_PROP_BOOL("tcg-cpuid", X86CPU, expose_tcg, true),

    /*
     * From "Requirements for Implementing the Microsoft
     * Hypervisor Interface":
     * https://docs.microsoft.com/en-us/virtualization/hyper-v-on-windows/reference/tlfs
     *
     * "Starting with Windows Server 2012 and Windows 8, if
     * CPUID.40000005.EAX contains a value of -1, Windows assumes that
     * the hypervisor imposes no specific limit to the number of VPs.
     * In this case, Windows Server 2012 guest VMs may use more than
     * 64 VPs, up to the maximum supported number of processors applicable
     * to the specific Windows version being used."
     */
    DEFINE_PROP_INT32("x-hv-max-vps", X86CPU, hv_max_vps, -1),
    DEFINE_PROP_END_OF_LIST()
};

static void x86_cpu_common_class_init(ObjectClass *oc, void *data)
{
    X86CPUClass *xcc = X86_CPU_CLASS(oc);
    CPUClass *cc = CPU_CLASS(oc);
    DeviceClass *dc = DEVICE_CLASS(oc);

    xcc->parent_realize = dc->realize;
    xcc->parent_unrealize = dc->unrealize;
    dc->realize = x86_cpu_realizefn;
    dc->unrealize = x86_cpu_unrealizefn;
    dc->props = x86_cpu_properties;

    xcc->parent_reset = cc->reset;
    cc->reset = x86_cpu_reset;
    cc->reset_dump_flags = CPU_DUMP_FPU | CPU_DUMP_CCOP;

    cc->class_by_name = x86_cpu_class_by_name;
    cc->parse_features = x86_cpu_parse_featurestr;
    cc->has_work = x86_cpu_has_work;
#ifdef CONFIG_TCG
    cc->do_interrupt = x86_cpu_do_interrupt;
    cc->cpu_exec_interrupt = x86_cpu_exec_interrupt;
#endif
    cc->dump_state = x86_cpu_dump_state;
    cc->get_crash_info = x86_cpu_get_crash_info;
    cc->set_pc = x86_cpu_set_pc;
    cc->synchronize_from_tb = x86_cpu_synchronize_from_tb;
    cc->gdb_read_register = x86_cpu_gdb_read_register;
    cc->gdb_write_register = x86_cpu_gdb_write_register;
    cc->get_arch_id = x86_cpu_get_arch_id;
    cc->get_paging_enabled = x86_cpu_get_paging_enabled;
#ifdef CONFIG_USER_ONLY
    cc->handle_mmu_fault = x86_cpu_handle_mmu_fault;
#else
    cc->asidx_from_attrs = x86_asidx_from_attrs;
    cc->get_memory_mapping = x86_cpu_get_memory_mapping;
    cc->get_phys_page_debug = x86_cpu_get_phys_page_debug;
    cc->write_elf64_note = x86_cpu_write_elf64_note;
    cc->write_elf64_qemunote = x86_cpu_write_elf64_qemunote;
    cc->write_elf32_note = x86_cpu_write_elf32_note;
    cc->write_elf32_qemunote = x86_cpu_write_elf32_qemunote;
    cc->vmsd = &vmstate_x86_cpu;
#endif
    cc->gdb_arch_name = x86_gdb_arch_name;
#ifdef TARGET_X86_64
    cc->gdb_core_xml_file = "i386-64bit.xml";
    cc->gdb_num_core_regs = 57;
#else
    cc->gdb_core_xml_file = "i386-32bit.xml";
    cc->gdb_num_core_regs = 41;
#endif
#if defined(CONFIG_TCG) && !defined(CONFIG_USER_ONLY)
    cc->debug_excp_handler = breakpoint_handler;
#endif
    cc->cpu_exec_enter = x86_cpu_exec_enter;
    cc->cpu_exec_exit = x86_cpu_exec_exit;
<<<<<<< HEAD
#ifdef CONFIG_TCG
    cc->tcg_initialize = tcg_x86_init;
#endif
=======
    cc->disas_set_info = x86_disas_set_info;
>>>>>>> e219c499

    dc->user_creatable = true;
}

static const TypeInfo x86_cpu_type_info = {
    .name = TYPE_X86_CPU,
    .parent = TYPE_CPU,
    .instance_size = sizeof(X86CPU),
    .instance_init = x86_cpu_initfn,
    .abstract = true,
    .class_size = sizeof(X86CPUClass),
    .class_init = x86_cpu_common_class_init,
};


/* "base" CPU model, used by query-cpu-model-expansion */
static void x86_cpu_base_class_init(ObjectClass *oc, void *data)
{
    X86CPUClass *xcc = X86_CPU_CLASS(oc);

    xcc->static_model = true;
    xcc->migration_safe = true;
    xcc->model_description = "base CPU model type with no features enabled";
    xcc->ordering = 8;
}

static const TypeInfo x86_base_cpu_type_info = {
        .name = X86_CPU_TYPE_NAME("base"),
        .parent = TYPE_X86_CPU,
        .class_init = x86_cpu_base_class_init,
};

static void x86_cpu_register_types(void)
{
    int i;

    type_register_static(&x86_cpu_type_info);
    for (i = 0; i < ARRAY_SIZE(builtin_x86_defs); i++) {
        x86_register_cpudef_type(&builtin_x86_defs[i]);
    }
    type_register_static(&max_x86_cpu_type_info);
    type_register_static(&x86_base_cpu_type_info);
#ifdef CONFIG_KVM
    type_register_static(&host_x86_cpu_type_info);
#endif
}

type_init(x86_cpu_register_types)<|MERGE_RESOLUTION|>--- conflicted
+++ resolved
@@ -4230,13 +4230,10 @@
 #endif
     cc->cpu_exec_enter = x86_cpu_exec_enter;
     cc->cpu_exec_exit = x86_cpu_exec_exit;
-<<<<<<< HEAD
 #ifdef CONFIG_TCG
     cc->tcg_initialize = tcg_x86_init;
 #endif
-=======
     cc->disas_set_info = x86_disas_set_info;
->>>>>>> e219c499
 
     dc->user_creatable = true;
 }
